"""
Definition of :class:`Lightcurve`.

:class:`Lightcurve` is used to create light curves out of photon counting data
or to save existing light curves in a class that's easy to use.
"""
from __future__ import division, print_function
import logging
import numpy as np
import stingray.io as io
import stingray.utils as utils
from stingray.exceptions import StingrayError
from stingray.utils import simon, assign_value_if_none, baseline_als
from stingray.utils import poisson_symmetrical_errors
from stingray.gti import cross_two_gtis, join_gtis, gti_border_bins
from stingray.gti import check_gtis, create_gti_mask_complete, create_gti_mask, bin_intervals_from_gtis

__all__ = ["Lightcurve"]

valid_statistics = ["poisson", "gauss", None]


class Lightcurve(object):
    def __init__(self, time, counts, err=None, input_counts=True,
                 gti=None, err_dist='poisson', mjdref=0, dt=None):
        """
        Make a light curve object from an array of time stamps and an
        array of counts.

        Parameters
        ----------
        time: iterable
            A list or array of time stamps for a light curve

        counts: iterable, optional, default None
            A list or array of the counts in each bin corresponding to the
            bins defined in `time` (note: use `input_counts=False` to
            input the count range, i.e. counts/second, otherwise use
            counts/bin).

        err: iterable, optional, default None
            A list or array of the uncertainties in each bin corresponding to
            the bins defined in `time` (note: use `input_counts=False` to
            input the count rage, i.e. counts/second, otherwise use
            counts/bin). If None, we assume the data is poisson distributed
            and calculate the error from the average of the lower and upper
            1-sigma confidence intervals for the Poissonian distribution with
            mean equal to `counts`.

        input_counts: bool, optional, default True
            If True, the code assumes that the input data in 'counts'
            is in units of counts/bin. If False, it assumes the data
            in 'counts' is in counts/second.

        gti: 2-d float array, default None
            [[gti0_0, gti0_1], [gti1_0, gti1_1], ...]
            Good Time Intervals. They are *not* applied to the data by default.
            They will be used by other methods to have an indication of the
            "safe" time intervals to use during analysis.

        err_dist: str, optional, default None
            Statistic of the Lightcurve, it is used to calculate the
            uncertainties and other statistical values apropriately.
            Default makes no assumptions and keep errors equal to zero.

        mjdref: float
            MJD reference (useful in most high-energy mission data)


        Attributes
        ----------
        time: numpy.ndarray
            The array of midpoints of time bins.

        bin_lo:
            The array of lower time stamp of time bins.

        bin_hi:
            The array of higher time stamp of time bins.

        counts: numpy.ndarray
            The counts per bin corresponding to the bins in `time`.

        counts_err: numpy.ndarray
            The uncertainties corresponding to `counts`

        countrate: numpy.ndarray
            The counts per second in each of the bins defined in `time`.

        countrate_err: numpy.ndarray
            The uncertainties corresponding to `countrate`

        meanrate: float
            The mean count rate of the light curve.

        meancounts: float
            The mean counts of the light curve.

        n: int
            The number of data points in the light curve.

        dt: float
            The time resolution of the light curve.

        mjdref: float
            MJD reference date (tstart / 86400 gives the date in MJD at the
            start of the observation)

        tseg: float
            The total duration of the light curve.

        tstart: float
            The start time of the light curve.

        gti: 2-d float array
            [[gti0_0, gti0_1], [gti1_0, gti1_1], ...]
            Good Time Intervals. They indicate the "safe" time intervals
            to be used during the analysis of the light curve.

        err_dist: string
            Statistic of the Lightcurve, it is used to calculate the
            uncertainties and other statistical values apropriately.
            It propagates to Spectrum classes.

        """

        if not np.all(np.isfinite(time)):
            raise ValueError("There are inf or NaN values in "
                             "your time array!")

        if not np.all(np.isfinite(counts)):
            raise ValueError("There are inf or NaN values in "
                             "your counts array!")

        if len(time) != len(counts):

            raise StingrayError("time and counts array are not "
                                "of the same length!")

        if len(time) <= 1:
            raise StingrayError("A single or no data points can not create "
                                "a lightcurve!")

        if err is not None:
            if not np.all(np.isfinite(err)):
                raise ValueError("There are inf or NaN values in "
                                 "your err array")
        else:
            if err_dist.lower() not in valid_statistics:
                # err_dist set can be increased with other statistics
                raise StingrayError("Statistic not recognized."
                                    "Please select one of these: ",
                                    "{}".format(valid_statistics))
            if err_dist.lower() == 'poisson':
                # Instead of the simple square root, we use confidence
                # intervals (should be valid for low fluxes too)
                err = poisson_symmetrical_errors(counts)
            else:
                simon("Stingray only uses poisson err_dist at the moment, "
                      "We are setting your errors to zero. "
                      "Sorry for the inconvenience.")
                err = np.zeros_like(counts)

        self.mjdref = mjdref
        self.time = np.asarray(time)
        if dt is None:
            self.dt = np.median(self.time[1:] - self.time[:-1])
        else:
            self.dt = dt

        self.bin_lo = self.time - 0.5 * self.dt
        self.bin_hi = self.time + 0.5 * self.dt

        self.err_dist = err_dist

        self.tstart = self.time[0] - 0.5*self.dt
        self.tseg = self.time[-1] - self.time[0] + self.dt

        self.gti = \
            np.asarray(assign_value_if_none(gti,
                                            [[self.tstart,
                                              self.tstart + self.tseg]]))
        check_gtis(self.gti)
        good = create_gti_mask(self.time, self.gti)

        self.time = self.time[good]
        if input_counts:
            self.counts = np.asarray(counts)[good]
            self.countrate = self.counts / self.dt
            self.counts_err = np.asarray(err)[good]
            self.countrate_err = np.asarray(err)[good] / self.dt
        else:
            self.countrate = np.asarray(counts)[good]
            self.counts = self.countrate * self.dt
            self.counts_err = np.asarray(err)[good] * self.dt
            self.countrate_err = np.asarray(err)[good]

        self.meanrate = np.mean(self.countrate)
        self.meancounts = np.mean(self.counts)
        self.n = self.counts.shape[0]

        # Issue a warning if the input time iterable isn't regularly spaced,
        # i.e. the bin sizes aren't equal throughout.
        dt_array = np.diff(self.time)
        if not (np.allclose(dt_array, np.repeat(self.dt, dt_array.shape[0]))):
            simon("Bin sizes in input time array aren't equal throughout! "
                  "This could cause problems with Fourier transforms. "
                  "Please make the input time evenly sampled.")


    def change_mjdref(self, new_mjdref):
        """Change the MJDREF of the light curve.

        Times will be now referred to this new MJDREF

        Parameters
        ----------
        new_mjdref : float
            New MJDREF
        """
        time_shift = (new_mjdref - self.mjdref) * 86400

        new_lc = self.shift(time_shift)
        new_lc.mjdref = new_mjdref
        return new_lc

    def shift(self, time_shift):
        """
        Shift the light curve and the GTIs in time.

        Parameters
        ----------
        time_shift: float
            The amount of time that the light curve will be shifted
        """
        new_lc = Lightcurve(self.time + time_shift, self.counts,
                            gti=self.gti + time_shift, mjdref=self.mjdref)
        new_lc.countrate = self.countrate
        new_lc.counts = self.counts
        new_lc.counts_err = self.counts_err
        new_lc.meanrate = np.mean(new_lc.countrate)
        new_lc.meancounts = np.mean(new_lc.counts)
        return new_lc

    def _operation_with_other_lc(self, other, operation):
        if self.mjdref != other.mjdref:
            raise ValueError("MJDref is different in the two light curves")

        common_gti = cross_two_gtis(self.gti, other.gti)
        mask_self = create_gti_mask(self.time, common_gti)
        mask_other = create_gti_mask(other.time, common_gti)

        # ValueError is raised by Numpy while asserting np.equal over arrays
        # with different dimensions.
        try:
            diff = np.abs((self.time[mask_self] - other.time[mask_other]))
            assert np.all(diff < self.dt / 100)
        except (ValueError, AssertionError):
            raise ValueError("GTI-filtered time arrays of both light curves "
                             "must be of same dimension and equal.")

        new_time = self.time[mask_self]
        new_counts = operation(self.counts[mask_self],
                               other.counts[mask_other])

        if self.err_dist.lower() != other.err_dist.lower():
            simon("Lightcurves have different statistics!"
                  "We are setting the errors to zero to avoid complications.")
            new_counts_err = np.zeros_like(new_counts)
        elif self.err_dist.lower() in valid_statistics:
                new_counts_err = np.sqrt(np.add(self.counts_err[mask_self]**2,
                                                other.counts_err[mask_other]**2))
            # More conditions can be implemented for other statistics
        else:
            raise StingrayError("Statistics not recognized."
                                " Please use one of these: "
                                "{}".format(valid_statistics))

        lc_new = Lightcurve(new_time, new_counts,
                            err=new_counts_err, gti=common_gti,
                            mjdref=self.mjdref)

        return lc_new

    def __add__(self, other):
        """
        Add two light curves element by element having the same time array.

        This magic method adds two Lightcurve objects having the same time
        array such that the corresponding counts arrays get summed up.

        GTIs are crossed, so that only common intervals are saved.

        Examples
        --------
        >>> time = [5, 10, 15]
        >>> count1 = [300, 100, 400]
        >>> count2 = [600, 1200, 800]
        >>> gti1 = [[0, 20]]
        >>> gti2 = [[0, 25]]
        >>> lc1 = Lightcurve(time, count1, gti=gti1)
        >>> lc2 = Lightcurve(time, count2, gti=gti2)
        >>> lc = lc1 + lc2
        >>> lc.counts
        array([ 900, 1300, 1200])
        """

        return self._operation_with_other_lc(other, np.add)

    def __sub__(self, other):
        """
        Subtract two light curves element by element having the same time array.

        This magic method subtracts two Lightcurve objects having the same
        time array such that the corresponding counts arrays interferes with
        each other.

        GTIs are crossed, so that only common intervals are saved.

        Examples
        --------
        >>> time = [10, 20, 30]
        >>> count1 = [600, 1200, 800]
        >>> count2 = [300, 100, 400]
        >>> gti1 = [[0, 35]]
        >>> gti2 = [[0, 40]]
        >>> lc1 = Lightcurve(time, count1, gti=gti1)
        >>> lc2 = Lightcurve(time, count2, gti=gti2)
        >>> lc = lc1 - lc2
        >>> lc.counts
        array([ 300, 1100,  400])
        """

        return self._operation_with_other_lc(other, np.subtract)

    def __neg__(self):
        """
        Implement the behavior of negation of the light curve objects.

        The negation operator ``-`` is supposed to invert the sign of the count
        values of a light curve object.

        Examples
        --------
        >>> time = [1, 2, 3]
        >>> count1 = [100, 200, 300]
        >>> count2 = [200, 300, 400]
        >>> lc1 = Lightcurve(time, count1)
        >>> lc2 = Lightcurve(time, count2)
        >>> lc_new = -lc1 + lc2
        >>> lc_new.counts
        array([100, 100, 100])
        """
        lc_new = Lightcurve(self.time, -1*self.counts,
                            err=self.counts_err, gti=self.gti,
                            mjdref=self.mjdref)

        return lc_new

    def __len__(self):
        """
        Return the length of the data array of a light curve.

        This method implements overrides the len function over a Lightcurve
        object and returns the length of the time and count arrays.

        Examples
        --------
        >>> time = [1, 2, 3]
        >>> count = [100, 200, 300]
        >>> lc = Lightcurve(time, count)
        >>> len(lc)
        3
        """
        return self.n

    def __getitem__(self, index):
        """
        Return the corresponding count value at the index or a new Lightcurve
        object upon slicing.

        This method adds functionality to retrieve the count value at
        a particular index. This also can be used for slicing and generating
        a new Lightcurve object. GTIs are recalculated based on the new light
        curve segment

        If the slice object is of kind start:stop:step, GTIs are also sliced,
        and rewritten as zip(time - self.dt /2, time + self.dt / 2)

        Parameters
        ----------
        index : int or slice instance
            Index value of the time array or a slice object.

        Examples
        --------
        >>> time = [1, 2, 3, 4, 5, 6, 7, 8, 9]
        >>> count = [11, 22, 33, 44, 55, 66, 77, 88, 99]
        >>> lc = Lightcurve(time, count)
        >>> lc[2]
        33
        >>> lc[:2].counts
        array([11, 22])
        """
        if isinstance(index, (int, np.integer)):
            return self.counts[index]
        elif isinstance(index, slice):
            start = assign_value_if_none(index.start, 0)
            stop = assign_value_if_none(index.stop, len(self.counts))
            step = assign_value_if_none(index.step, 1)

            new_counts = self.counts[start:stop:step]
            new_time = self.time[start:stop:step]
            new_gti = [[self.time[start] - 0.5 * self.dt,
                        self.time[stop - 1] + 0.5 * self.dt]]
            new_gti = np.asarray(new_gti)
            if step > 1:
                new_gt1 = np.array(list(zip(new_time - self.dt / 2,
                                            new_time + self.dt / 2)))
                new_gti = cross_two_gtis(new_gti, new_gt1)

            new_gti = cross_two_gtis(self.gti, new_gti)
            return Lightcurve(new_time, new_counts, mjdref=self.mjdref,
                              gti=new_gti)
        else:
            raise IndexError("The index must be either an integer or a slice "
                             "object !")

    def __eq__(self,other_lc):
        """
        Compares two :class:`Lightcurve` objects.

        Light curves are equal only if their counts as well as times at which those counts occur equal.

        Example
        -------
        >>> time = [1, 2, 3]
        >>> count1 = [100, 200, 300]
        >>> count2 = [100, 200, 300]
        >>> lc1 = Lightcurve(time, count1)
        >>> lc2 = Lightcurve(time, count2)
        >>> lc1 == lc2
        True
        """
        if not isinstance(other_lc, Lightcurve):
            raise ValueError('Lightcurve can only be compared with a Lightcurve Object')
        if (np.allclose(self.time, other_lc.time) and np.allclose(self.counts, other_lc.counts)):
            return True
        return False

    def baseline(self, lam, p, niter=10, offset_correction=False):
        """Calculate the baseline of the light curve, accounting for GTIs.

        Parameters
        ----------
        lam : float
            "smoothness" parameter. Larger values make the baseline stiffer
            Typically 1e2 < lam < 1e9
        p : float
            "asymmetry" parameter. Smaller values make the baseline more
            "horizontal". Typically 0.001 < p < 0.1, but not necessary.

        Other parameters
        ----------------
        offset_correction : bool, default False
            by default, this method does not align to the running mean of the
            light curve, but it goes below the light curve. Setting align to
            True, an additional step is done to shift the baseline so that it
            is shifted to the middle of the light curve noise distribution.
        """
        baseline = np.zeros_like(self.time)
        for g in self.gti:
            good = create_gti_mask(self.time, [g])
            _, baseline[good] = \
                baseline_als(self.time[good], self.counts[good], lam, p,
                             niter, offset_correction=offset_correction,
                             return_baseline=True)

        return baseline

    @staticmethod
    def make_lightcurve(toa, dt, tseg=None, tstart=None, gti=None, mjdref=0,
                        use_hist=False):

        """
        Make a light curve out of photon arrival times.

        Parameters
        ----------
        toa: iterable
            list of photon arrival times

        dt: float
            time resolution of the light curve (the bin width)

        tseg: float, optional, default None
            The total duration of the light curve.
            If this is `None`, then the total duration of the light curve will
            be the interval between the arrival between the first and the last
            photon in `toa`.

                **Note**: If tseg is not divisible by dt (i.e. if tseg/dt is
                not an integer number), then the last fractional bin will be
                dropped!

        tstart: float, optional, default None
            The start time of the light curve.
            If this is None, the arrival time of the first photon will be used
            as the start time of the light curve.

        gti: 2-d float array
            [[gti0_0, gti0_1], [gti1_0, gti1_1], ...]
            Good Time Intervals

        use_hist : bool
            Use `np.histogram` instead of `np.bincounts`. Might be advantageous
            for very short datasets.

        Returns
        -------
        lc: :class:`Lightcurve` object
            A light curve object with the binned light curve
        """

        toa = np.asarray(toa)
        # tstart is an optional parameter to set a starting time for
        # the light curve in case this does not coincide with the first photon
        if tstart is None:
            # if tstart is not set, assume light curve starts with first photon
            tstart = toa[0]

        # compute the number of bins in the light curve
        # for cases where tseg/dt is not integer.
        # TODO: check that this is always consistent and that we
        # are not throwing away good events.

        if tseg is None:
            tseg = toa[-1] - tstart

        logging.info("make_lightcurve: tseg: " + str(tseg))

        timebin = np.int64(tseg/dt)
        logging.info("make_lightcurve: timebin:  " + str(timebin))

        tend = tstart + timebin * dt
        good = (tstart <= toa) & (toa < tend)
        if not use_hist:
            binned_toas = ((toa[good] - tstart) // dt).astype(np.int64)
            counts = \
                np.bincount(binned_toas, minlength=timebin)
            time = tstart + np.arange(0.5, 0.5 + len(counts)) * dt
        else:
            histbins = np.arange(tstart, tend + dt, dt)
            counts, histbins = np.histogram(toa[good], bins=histbins)
            time = histbins[:-1] + 0.5 * dt

        return Lightcurve(time, counts, gti=gti, mjdref=mjdref, dt=dt)

    def rebin(self, dt_new=None, f=None, method='sum'):
        """
        Rebin the light curve to a new time resolution. While the new
        resolution need not be an integer multiple of the previous time
        resolution, be aware that if it is not, the last bin will be cut
        off by the fraction left over by the integer division.

        Parameters
        ----------
        dt_new: float
            The new time resolution of the light curve. Must be larger than
            the time resolution of the old light curve!

        method: {"sum" | "mean" | "average"}, optional, default "sum"
            This keyword argument sets whether the counts in the new bins
            should be summed or averaged.

        Other Parameters
        ----------------
        f: float
            the rebin factor. If specified, it substitutes dt_new with
            f*self.dt

        Returns
        -------
        lc_new: :class:`Lightcurve` object
            The :class:`Lightcurve` object with the new, binned light curve.
        """

        if f is None and dt_new is None:
            raise ValueError('You need to specify at least one between f and '
                             'dt_new')
        elif f is not None:
            dt_new = f * self.dt

        if dt_new < self.dt:
            raise ValueError("New time resolution must be larger than "
                             "old time resolution!")


        if self.gti is None:

            bin_time, bin_counts, bin_err, _ = \
                utils.rebin_data(self.time, self.counts, dt_new,
                                 yerr=self.counts_err, method=method)

        else:
            bin_time, bin_counts, bin_err = [], [], []
            gti_new = []
            for g  in self.gti:
                if g[1] - g[0] < dt_new:
                    continue
                else:
                    # find start and end of GTI segment in data
                    start_ind = self.time.searchsorted(g[0])
                    end_ind = self.time.searchsorted(g[1])

                    t_temp = self.time[start_ind:end_ind]
                    c_temp = self.counts[start_ind:end_ind]
                    e_temp = self.counts_err[start_ind:end_ind]

                    bin_t, bin_c, bin_e, _ = \
                        utils.rebin_data(t_temp, c_temp, dt_new,
                                         yerr=e_temp, method=method)

                    bin_time.extend(bin_t)
                    bin_counts.extend(bin_c)
                    bin_err.extend(bin_e)
                    gti_new.append(g)

        lc_new = Lightcurve(bin_time, bin_counts, err=bin_err,
                            mjdref=self.mjdref, dt=dt_new, gti=gti_new)
        return lc_new

    def join(self, other):
        """
        Join two lightcurves into a single object.

        The new Lightcurve object will contain time stamps from both the
        objects. The count per bin in the resulting object will be the
        individual count per bin, or the average in case of overlapping
        time arrays of both lightcurve objects.

        Good Time intervals are also joined.

        Note : Time array of both lightcurves should not overlap each other.

        Parameters
        ----------
        other : Lightcurve object
            The other Lightcurve object which is supposed to be joined with.

        Returns
        -------
        lc_new : Lightcurve object
            The resulting lightcurve object.

        Examples
        --------
        >>> time1 = [5, 10, 15]
        >>> count1 = [300, 100, 400]
        >>> time2 = [20, 25, 30]
        >>> count2 = [600, 1200, 800]
        >>> lc1 = Lightcurve(time1, count1)
        >>> lc2 = Lightcurve(time2, count2)
        >>> lc = lc1.join(lc2)
        >>> lc.time
        array([ 5, 10, 15, 20, 25, 30])
        >>> lc.counts
        array([ 300,  100,  400,  600, 1200,  800])
        """
        if self.mjdref != other.mjdref:
            raise ValueError("MJDref is different in the two light curves")

        if self.dt != other.dt:
            utils.simon("The two light curves have different bin widths.")

        if( self.tstart < other.tstart ):
            first_lc = self
            second_lc = other
        else:
            first_lc = other
            second_lc = self

        if len(np.intersect1d(self.time, other.time) > 0):

            utils.simon("The two light curves have overlapping time ranges. "
                        "In the common time range, the resulting count will "
                        "be the average of the counts in the two light "
                        "curves. If you wish to sum, use `lc_sum = lc1 + "
                        "lc2`.")
            valid_err = False

            if self.err_dist.lower() != other.err_dist.lower():
                simon("Lightcurves have different statistics!"
                      "We are setting the errors to zero.")


            elif self.err_dist.lower() in valid_statistics:
                valid_err = True
            # More conditions can be implemented for other statistics
            else:
                raise StingrayError("Statistics not recognized."
                                    " Please use one of these: "
                                    "{}".format(valid_statistics))


            from collections import Counter
            counts = Counter()
            counts_err = Counter()

            for i, time in enumerate(first_lc.time):
                counts[time] = first_lc.counts[i]
                counts_err[time] = first_lc.counts_err[i]

            for i, time in enumerate(second_lc.time):

                if (counts.get(time) != None): #Common time

                    counts[time] = (counts[time] + second_lc.counts[i]) / 2  #avg
                    counts_err[time] = np.sqrt(( ((counts_err[time]**2) + (second_lc.counts_err[i] **2)) / 2))

                else:
                    counts[time] = second_lc.counts[i]
                    counts_err[time] = second_lc.counts_err[i]

            new_time = list(counts.keys())
            new_counts = list(counts.values())
            if(valid_err):
                new_counts_err = list(counts_err.values())
            else:
                new_counts_err = np.zeros_like(new_counts)

            del[counts, counts_err]

        else:

            new_time = np.concatenate([first_lc.time, second_lc.time])
            new_counts = np.concatenate([first_lc.counts, second_lc.counts])
            new_counts_err = np.concatenate([first_lc.counts_err, second_lc.counts_err])

        new_time = np.asarray(new_time)
        new_counts = np.asarray(new_counts)
        new_counts_err = np.asarray(new_counts_err)
        gti = join_gtis(self.gti, other.gti)

        lc_new = Lightcurve(new_time, new_counts, err=new_counts_err, gti=gti,
                            mjdref=self.mjdref, dt=self.dt)

        return lc_new


    def truncate(self, start=0, stop=None, method="index"):
        """
        Truncate a Lightcurve object from points on the time array.

        This method allows the truncation of a Lightcurve object and returns
        a new light curve.

        Parameters
        ----------
        start : int, default 0
            Index of the starting point of the truncation.

        stop : int, default None
            Index of the ending point (exclusive) of the truncation. If no
            value of stop is set, then points including the last point in
            the counts array are taken in count.

        method : {"index" | "time"}, optional, default "index"
            Type of the start and stop values. If set to "index" then
            the values are treated as indices of the counts array, or
            if set to "time", the values are treated as actual time values.

        Examples
        --------
        >>> time = [1, 2, 3, 4, 5, 6, 7, 8, 9]
        >>> count = [10, 20, 30, 40, 50, 60, 70, 80, 90]
        >>> lc = Lightcurve(time, count)
        >>> lc_new = lc.truncate(start=2, stop=8)
        >>> lc_new.counts
        array([30, 40, 50, 60, 70, 80])
        >>> lc_new.time
        array([3, 4, 5, 6, 7, 8])

        # Truncation can also be done by time values
        >>> lc_new = lc.truncate(start=6, method='time')
        >>> lc_new.time
        array([6, 7, 8, 9])
        >>> lc_new.counts
        array([60, 70, 80, 90])

        Returns
        -------
        lc_new: :class:`Lightcurve` object
            The :class:`Lightcurve` object with truncated time and counts
            arrays.
        """

        if not isinstance(method, str):
            raise TypeError("method key word argument is not "
                            "a string !")

        if method.lower() not in ['index', 'time']:
            raise ValueError("Unknown method type " + method + ".")

        if method.lower() == 'index':
            return self._truncate_by_index(start, stop)
        else:
            return self._truncate_by_time(start, stop)

    def _truncate_by_index(self, start, stop):
        """Private method for truncation using index values."""
        time_new = self.time[start:stop]
        counts_new = self.counts[start:stop]
        counts_err_new = self.counts_err[start:stop]
        gti = \
            cross_two_gtis(self.gti,
                           np.asarray([[self.time[start] - 0.5 * self.dt,
                                        time_new[-1] + 0.5 * self.dt]]))

        return Lightcurve(time_new, counts_new, err=counts_err_new, gti=gti,
                          dt=self.dt)

    def _truncate_by_time(self, start, stop):
        """Private method for truncation using time values."""

        if stop is not None:
            if start > stop:
                raise ValueError("start time must be less than stop time!")

        if not start == 0:
            start = np.where(self.time == start)[0][0]

        if stop is not None:
            stop = np.where(self.time == stop)[0][0]

        return self._truncate_by_index(start, stop)

    def sort(self, reverse=False):
        """
        Sort a Lightcurve object in accordance with its counts array.

        A Lightcurve can be sorted in either increasing or decreasing order
        using this method. The counts array gets sorted and the time array is
        changed accordingly.

        Parameters
        ----------
        reverse : boolean, default False
            If True then the object is sorted in reverse order.

        Examples
        --------
        >>> time = [1, 2, 3]
        >>> count = [200, 100, 300]
        >>> lc = Lightcurve(time, count)
        >>> lc.sort()
        >>> lc.counts
        array([100, 200, 300])
        >>> lc.time
        array([2, 1, 3])

        Returns
        -------
        lc_new: :class:`Lightcurve` object
            The :class:`Lightcurve` object with truncated time and counts
            arrays.
        """

        new_counts, new_time, new_counts_err = zip(*sorted(zip(self.counts, self.time, self.counts_err) , reverse=reverse))

        self.time = np.asarray(new_time)
        self.counts = np.asarray(new_counts)
        self.counts_err = np.asarray(new_counts_err)

    def estimate_chunk_length(self, min_total_counts=100, min_time_bins=100):
        """Choose a reasonable chunk length.

        The user specifies a condition on the total counts in each chunk and
        the minimum number of time bins.

        Other Parameters
        ----------------
        min_total_counts : int
            Minimum number of counts for each chunk
        min_time_bins : int
            Minimum number of time bins

        Returns
        -------
        chunk_length : float
            The length of the light curve chunks that satisfies the conditions

        Examples
        --------
        >>> import numpy as np
        >>> time = np.arange(150)
        >>> count = np.zeros_like(time) + 3
        >>> lc = Lightcurve(time, count)
        >>> lc.estimate_chunk_length(min_total_counts=10, min_time_bins=3)
        4.0
        >>> lc.estimate_chunk_length(min_total_counts=10, min_time_bins=5)
        5.0
        >>> count[2:4] = 1
        >>> lc = Lightcurve(time, count)
        >>> lc.estimate_chunk_length(min_total_counts=3, min_time_bins=1)
        4.0
        """

        rough_estimate = np.ceil(min_total_counts / self.meancounts) * self.dt

        chunk_length = np.max([rough_estimate, min_time_bins * self.dt])

        keep_searching = True
        while keep_searching:
            start_times, stop_times, results = \
                self.analyze_lc_chunks(chunk_length, np.sum)
            mincounts = np.min(results)
            if mincounts >= min_total_counts:
                keep_searching = False
            else:
                chunk_length *= np.ceil(min_total_counts / mincounts) * self.dt

        return chunk_length

    def analyze_lc_chunks(self, chunk_length, func, fraction_step=1, **kwargs):
        """Analyze chunks of the light curve with any function.

        Parameters
        ----------
        chunk_length : float
            Length in seconds of the light curve chunks
        func : function
            Function accepting a `Lightcurve` object as single argument, plus
            possible additional keyword arguments, and returning a number or a
            tuple - e.g., (result, error) where both result and error are
            numbers.

        Other parameters
        ----------------
        fraction_step : float
            If the step is not a full chunk_length but less (e.g. a moving window),
            this indicates the ratio between step step and `chunk_length` (e.g.
            0.5 means that the window shifts of half chunk_length)
        kwargs : keyword arguments
            These additional keyword arguments, if present, they will be passed
            to `func`

        Returns
        -------
        start_times : array
            Lower time boundaries of all chunks.
        stop_times : array
            Higher time boundaries of all chunks.
        result : array of N elements
            The result of `func` for each chunk of the light curve

        Examples
        --------
        >>> import numpy as np
        >>> time = np.arange(0, 10, 0.1)
        >>> counts = np.zeros_like(time) + 10
        >>> lc = Lightcurve(time, counts)
        >>> # Define a function that calculates the mean
        >>> mean_func = lambda x: np.mean(x)
        >>> # Calculate the mean in chunks of 5 seconds
        >>> start, stop, res = lc.analyze_lc_chunks(5, mean_func)
        >>> len(res) == 2
        True
        >>> np.all(res == 10)
        True
        """
        start, stop = bin_intervals_from_gtis(self.gti, chunk_length,
                                              self.time,
                                              fraction_step=fraction_step,
                                              dt=self.dt)
        start_times = self.time[start] - self.dt * 0.5

        # Remember that stop is one element above the last element, because
        # it's defined to be used in intervals start:stop
        stop_times = self.time[stop - 1] + self.dt * 1.5

        results = []
        for i, (st, sp) in enumerate(zip(start, stop)):
            lc_filt = self[st:sp]
            res = func(lc_filt, **kwargs)
            results.append(res)

        results = np.array(results)

        if len(results.shape) == 2:
            results = [results[:, i] for i in range(results.shape[1])]
        return start_times, stop_times, results

    def plot(self, witherrors=False, labels=None, axis=None, title=None,
             marker='-', save=False, filename=None):
        """
        Plot the Lightcurve using Matplotlib.

        Plot the Lightcurve object on a graph ``self.time`` on x-axis and
        ``self.counts`` on y-axis with ``self.counts_err`` optionaly
        as error bars.

        Parameters
        ----------
        witherrors: boolean, default False
            Whether to plot the Lightcurve with errorbars or not

        labels : iterable, default None
            A list of tuple with xlabel and ylabel as strings.

        axis : list, tuple, string, default None
            Parameter to set axis properties of Matplotlib figure. For example
            it can be a list like ``[xmin, xmax, ymin, ymax]`` or any other
            acceptable argument for `matplotlib.pyplot.axis()` function.

        title : str, default None
            The title of the plot.

        marker : str, default '-'
            Line style and color of the plot. Line styles and colors are
            combined in a single format string, as in ``'bo'`` for blue
            circles. See `matplotlib.pyplot.plot` for more options.

        save : boolean, optional (default=False)
            If True, save the figure with specified filename.

        filename : str
            File name of the image to save. Depends on the boolean ``save``.
        """
        try:
            import matplotlib.pyplot as plt
        except ImportError:
            raise ImportError("Matplotlib required for plot()")

        fig = plt.figure()
        if witherrors:
            fig = plt.errorbar(self.time, self.counts, yerr=self.counts_err,
                               fmt=marker)
        else:
            fig = plt.plot(self.time, self.counts, marker)

        if labels is not None:
            try:
                plt.xlabel(labels[0])
                plt.ylabel(labels[1])
            except TypeError:
                utils.simon("``labels`` must be either a list or tuple with "
                            "x and y labels.")
                raise
            except IndexError:
                utils.simon("``labels`` must have two labels for x and y "
                            "axes.")
                # Not raising here because in case of len(labels)==1, only
                # x-axis will be labelled.

        if axis is not None:
            plt.axis(axis)

        if title is not None:
            plt.title(title)

        if save is True:
            if filename is None:
                plt.savefig('out.png')
            else:
                plt.savefig(filename)
<<<<<<< HEAD
        elif save is False:
            plt.show(block=False)
        else:
            raise ValueError("'save' must be either True or False.")
=======
        else:
            plt.show(block=False)
>>>>>>> 722976ec

    def write(self, filename, format_='pickle', **kwargs):
        """
        Exports LightCurve object.

        Parameters
        ----------
        filename: str
            Name of the LightCurve object to be created.

        format\_: str
            Available options are 'pickle', 'hdf5', 'ascii'
        """

        if format_ == 'ascii':
            io.write(np.array([self.time, self.counts]).T,
                     filename, format_, fmt=["%s", "%s"])

        elif format_ == 'pickle':
            io.write(self, filename, format_)

        elif format_ == 'hdf5':
            io.write(self, filename, format_)

        else:
            utils.simon("Format not understood.")

    def read(self, filename, format_='pickle'):
        """
        Imports LightCurve object.

        Parameters
        ----------
        filename: str
            Name of the LightCurve object to be read.

        format\_: str
            Available options are 'pickle', 'hdf5', 'ascii'

        Returns
        --------
        If format\_ is 'ascii': astropy.table is returned.
        If format\_ is 'hdf5': dictionary with key-value pairs is returned.
        If format\_ is 'pickle': class object is set.
        """

        if format_ == 'ascii' or format_ == 'hdf5':
            return io.read(filename, format_)

        elif format_ == 'pickle':
            self = io.read(filename, format_)

        else:
            utils.simon("Format not understood.")

    def split_by_gti(self):
        """
        Splits the `LightCurve` into a list of `LightCurve`s , using GTIs.
        """
        list_of_lcs = []

        start_bins, stop_bins = gti_border_bins(self.gti, self.time, self.dt)
        for i in range(len(start_bins)):
            start = start_bins[i]
            stop = stop_bins[i]
            # Note: GTIs are consistent with default in this case!
            new_lc = Lightcurve(self.time[start:stop], self.counts[start:stop],
                                err=self.counts_err[start:stop],
                                mjdref=self.mjdref, gti=[self.gti[i]],
                                dt=self.dt, err_dist=self.err_dist)
            list_of_lcs.append(new_lc)

        return list_of_lcs

    def _apply_gtis(self):
        """Apply GTIs to a light curve after modification."""
        check_gtis(self.gti)

        good = create_gti_mask(self.time, self.gti, dt=self.dt)

        self.time = self.time[good]
        self.counts = self.counts[good]

        self.counts_err = self.counts_err[good]
        self.countrate = self.countrate[good]
        self.countrate_err = self.countrate_err[good]

        self.meanrate = np.mean(self.countrate)
        self.meancounts = np.mean(self.counts)
        self.n = self.counts.shape[0]<|MERGE_RESOLUTION|>--- conflicted
+++ resolved
@@ -1064,15 +1064,8 @@
                 plt.savefig('out.png')
             else:
                 plt.savefig(filename)
-<<<<<<< HEAD
-        elif save is False:
+        else:
             plt.show(block=False)
-        else:
-            raise ValueError("'save' must be either True or False.")
-=======
-        else:
-            plt.show(block=False)
->>>>>>> 722976ec
 
     def write(self, filename, format_='pickle', **kwargs):
         """
