--- conflicted
+++ resolved
@@ -336,11 +336,7 @@
         # compute the mean of the powers that fall into each new frequency bin.
         # we cast to np.double due to scipy's bad handling of longdoubles
         binpower, bin_edges, binno = scipy.stats.binned_statistic(
-<<<<<<< HEAD
             self.freq.astype(np.double), self.power.astype(np.double),
-=======
-            self.freq.astype(np.float), self.power.astype(np.float),
->>>>>>> da5ca65e
             statistic="mean", bins=binfreq)
 
         # compute the number of powers in each frequency bin
