
import warnings

import numpy as np
import scipy
import scipy.stats
import scipy.fftpack
import scipy.optimize

# location of factorial moved between scipy versions
try:
    from scipy.misc import factorial
except ImportError:
    from scipy.special import factorial


from stingray.lightcurve import Lightcurve
from stingray.utils import rebin_data, simon, rebin_data_log
from stingray.exceptions import StingrayError
from stingray.gti import cross_two_gtis, bin_intervals_from_gtis, check_gtis
import copy

__all__ = ["Crossspectrum", "AveragedCrossspectrum",
           "coherence", "time_lag", "cospectra_pvalue"]


def _averaged_cospectra_cdf(xcoord, n):
    """
    Function calculating the cumulative distribution function for
    averaged cospectra, Equation 19 of Huppenkothen & Bachetti (2018).

    Parameters
    ----------
    xcoord : float or iterable
        The cospectral power for which to calculate the CDF.

    n : int
        The number of averaged cospectra

    Returns
    -------
    cdf : float
        The value of the CDF at `xcoord` for `n` averaged cospectra
    """
    if np.size(xcoord) == 1:
        xcoord = [xcoord]

    cdf = np.zeros_like(xcoord)

    for i, x in enumerate(xcoord):
        prefac_bottom1 = factorial(n - 1)
        # print("x: " + str(x))
        for j in range(n):
            # print("j: " + str(j))
            prefac_top = factorial(n - 1 + j)
            prefac_bottom2 = factorial(
                n - 1 - j) * factorial(j)
            prefac_bottom3 = 2.0 ** (n + j)

            prefac = prefac_top / (
            prefac_bottom1 * prefac_bottom2 * prefac_bottom3)

            # print("prefac: " + str(prefac))
            gf = -j + n

            # print("gamma_fac: " + str(gf))
            first_fac = scipy.special.gamma(gf)
            # print("first_fac: " + str(first_fac))
            if x >= 0:
                second_fac = scipy.special.gammaincc(gf, n * x) * first_fac
                # print("second_fac: " + str(second_fac))
                fac = 2.0 * first_fac - second_fac
            else:
                fac = scipy.special.gammaincc(gf, -n * x) * first_fac

            cdf[i] += (prefac * fac)
        if np.size(xcoord) == 1:
            return cdf[i]
        else:
            continue
    return cdf


def cospectra_pvalue(power, nspec):
    """
    This function computes the single-trial p-value that the power was
    observed under the null hypothesis that there is no signal in
    the data.

    Important: the underlying assumption that make this calculation valid
    is that the powers in the power spectrum follow a Laplace distribution,
    and this requires that:

    1. the co-spectrum is normalized according to [Leahy 1983]_
    2. there is only white noise in the light curve. That is, there is no
       aperiodic variability that would change the overall shape of the power
       spectrum.

    Also note that the p-value is for a *single trial*, i.e. the power
    currently being tested. If more than one power or more than one power
    spectrum are being tested, the resulting p-value must be corrected for the
    number of trials (Bonferroni correction).

    Mathematical formulation in [Huppenkothen 2017]_.

    Parameters
    ----------
    power :  float
        The squared Fourier amplitude of a spectrum to be evaluated

    nspec : int
        The number of spectra or frequency bins averaged in ``power``.
        This matters because averaging spectra or frequency bins increases
        the signal-to-noise ratio, i.e. makes the statistical distributions
        of the noise narrower, such that a smaller power might be very
        significant in averaged spectra even though it would not be in a single
        power spectrum.

    Returns
    -------
    pval : float
        The classical p-value of the observed power being consistent with
        the null hypothesis of white noise

    References
    ----------

    * .. [Leahy 1983] https://ui.adsabs.harvard.edu/#abs/1983ApJ...266..160L/abstract
    * .. [Huppenkothen 2017] http://adsabs.harvard.edu/abs/2018ApJS..236...13H

    """
    if not np.all(np.isfinite(power)):
        raise ValueError("power must be a finite floating point number!")

    #if power < 0:
    #    raise ValueError("power must be a positive real number!")

    if not np.isfinite(nspec):
        raise ValueError("nspec must be a finite integer number")

    if not np.isclose(nspec % 1, 0):
        raise ValueError("nspec must be an integer number!")

    if nspec < 1:
        raise ValueError("nspec must be larger or equal to 1")

    elif nspec == 1:
        lapl = scipy.stats.laplace(0, 1)
        pval = lapl.sf(power)

    elif nspec > 50:
        exp_sigma = np.sqrt(2) / np.sqrt(nspec)
        gauss = scipy.stats.norm(0, exp_sigma)
        pval = gauss.sf(power)

    else:
        pval = 1. - _averaged_cospectra_cdf(power, nspec)

    return pval

def coherence(lc1, lc2):
    """
    Estimate coherence function of two light curves.
    For details on the definition of the coherence, see [vaughan-1996].

    Parameters
    ----------
    lc1: :class:`stingray.Lightcurve` object
        The first light curve data for the channel of interest.

    lc2: :class:`stingray.Lightcurve` object
        The light curve data for reference band

    Returns
    -------
    coh : ``np.ndarray``
        The array of coherence versus frequency

    References
    ----------
    .. [vaughan-1996] http://iopscience.iop.org/article/10.1086/310430/pdf

    """

    if not isinstance(lc1, Lightcurve):
        raise TypeError("lc1 must be a lightcurve.Lightcurve object")

    if not isinstance(lc2, Lightcurve):
        raise TypeError("lc2 must be a lightcurve.Lightcurve object")

    cs = Crossspectrum(lc1, lc2, norm='none')

    return cs.coherence()


def time_lag(lc1, lc2):
    """
    Estimate the time lag of two light curves.
    Calculate time lag and uncertainty.

        Equation from Bendat & Piersol, 2011 [bendat-2011]_.

        Returns
        -------
        lag : np.ndarray
            The time lag

        lag_err : np.ndarray
            The uncertainty in the time lag

        References
        ----------

        .. [bendat-2011] https://www.wiley.com/en-us/Random+Data%3A+Analysis+and+Measurement+Procedures%2C+4th+Edition-p-9780470248775

    """

    if not isinstance(lc1, Lightcurve):
        raise TypeError("lc1 must be a lightcurve.Lightcurve object")

    if not isinstance(lc2, Lightcurve):
        raise TypeError("lc2 must be a lightcurve.Lightcurve object")

    cs = Crossspectrum(lc1, lc2, norm='none')
    lag = cs.time_lag()

    return lag


class Crossspectrum(object):
    """
    Make a cross spectrum from a (binned) light curve.
    You can also make an empty :class:`Crossspectrum` object to populate with your
    own Fourier-transformed data (this can sometimes be useful when making
    binned power spectra). Stingray uses the scipy.fftpack standards for the sign 
    of the Nyquist frequency.

    Parameters
    ----------
    lc1: :class:`stingray.Lightcurve` object, optional, default ``None``
        The first light curve data for the channel/band of interest.

    lc2: :class:`stingray.Lightcurve` object, optional, default ``None``
        The light curve data for the reference band.

    norm: {``frac``, ``abs``, ``leahy``, ``none``}, default ``none``
        The normalization of the (real part of the) cross spectrum.

    power_type: string, optional, default ``real`` Parameter to choose among
    complete, real part and magnitude of the cross spectrum.
    
    fullspec: boolean, optional, default ``False``
    Parameter to either only keep the positive frequencies, or all of them.

    Other Parameters
    ----------------
    gti: 2-d float array
        ``[[gti0_0, gti0_1], [gti1_0, gti1_1], ...]`` -- Good Time intervals.
        This choice overrides the GTIs in the single light curves. Use with
        care!

    Attributes
    ----------
    freq: numpy.ndarray
        The array of mid-bin frequencies that the Fourier transform samples

    power: numpy.ndarray
        The array of cross spectra (complex numbers)

    power_err: numpy.ndarray
        The uncertainties of ``power``.
        An approximation for each bin given by ``power_err= power/sqrt(m)``.
        Where ``m`` is the number of power averaged in each bin (by frequency
        binning, or averaging more than one spectra). Note that for a single
        realization (``m=1``) the error is equal to the power.

    df: float
        The frequency resolution

    m: int
        The number of averaged cross-spectra amplitudes in each bin.

    n: int
        The number of data points/time bins in one segment of the light
        curves.

    nphots1: float
        The total number of photons in light curve 1

    nphots2: float
        The total number of photons in light curve 2
    """
    def __init__(self, lc1=None, lc2=None, norm='none', gti=None,
                 power_type="real", fullspec=False):
        if isinstance(norm, str) is False:
            raise TypeError("norm must be a string")

        if norm.lower() not in ["frac", "abs", "leahy", "none"]:
            raise ValueError("norm must be 'frac', 'abs', 'leahy', or 'none'!")

        self.norm = norm.lower()

        # check if input data is a Lightcurve object, if not make one or
        # make an empty Crossspectrum object if lc1 == ``None`` or lc2 == ``None``
        if lc1 is None or lc2 is None:
            if lc1 is not None or lc2 is not None:
                raise TypeError("You can't do a cross spectrum with just one "
                                "light curve!")
            else:
                self.freq = None
                self.power = None
                self.power_err = None
                self.df = None
                self.nphots1 = None
                self.nphots2 = None
                self.m = 1
                self.n = None
                return
        self.gti = gti
        self.lc1 = lc1
        self.lc2 = lc2
        self.power_type = power_type
        self.fullspec = fullspec

        self._make_crossspectrum(lc1, lc2, fullspec)

        # These are needed to calculate coherence
        self._make_auxil_pds(lc1, lc2)

    def _make_auxil_pds(self, lc1, lc2):
        """
        Helper method to create the power spectrum of both light curves
        independently.

        Parameters
        ----------
        lc1, lc2 : :class:`stingray.Lightcurve` objects
            Two light curves used for computing the cross spectrum.
        """
        if lc1 is not lc2 and isinstance(lc1, Lightcurve):
            self.pds1 = Crossspectrum(lc1, lc1, norm='none')
            self.pds2 = Crossspectrum(lc2, lc2, norm='none')

    def _make_crossspectrum(self, lc1, lc2, fullspec=False):
        """
        Auxiliary method computing the normalized cross spectrum from two
        light curves. This includes checking for the presence of and
        applying Good Time Intervals, computing the unnormalized Fourier
        cross-amplitude, and then renormalizing using the required
        normalization. Also computes an uncertainty estimate on the cross
        spectral powers.

        Parameters
        ----------
        lc1, lc2 : :class:`stingray.Lightcurve` objects
            Two light curves used for computing the cross spectrum.

        fullspec: boolean, default ``False``
            Full frequency array (True) or just positive (False)

        """

        # make sure the inputs work!
        if not isinstance(lc1, Lightcurve):
            raise TypeError("lc1 must be a lightcurve.Lightcurve object")

        if not isinstance(lc2, Lightcurve):
            raise TypeError("lc2 must be a lightcurve.Lightcurve object")

        if self.lc2.mjdref != self.lc1.mjdref:
            raise ValueError("MJDref is different in the two light curves")

        # Then check that GTIs make sense
        if self.gti is None:
            self.gti = cross_two_gtis(lc1.gti, lc2.gti)

        check_gtis(self.gti)

        if self.gti.shape[0] != 1:
            raise TypeError("Non-averaged Cross Spectra need "
                            "a single Good Time Interval")

        lc1 = lc1.split_by_gti()[0]
        lc2 = lc2.split_by_gti()[0]

        # total number of photons is the sum of the
        # counts in the light curve
        self.nphots1 = np.float64(np.sum(lc1.counts))
        self.nphots2 = np.float64(np.sum(lc2.counts))

        self.meancounts1 = lc1.meancounts
        self.meancounts2 = lc2.meancounts

        # the number of data points in the light curve

        if lc1.n != lc2.n:
            raise StingrayError("Light curves do not have same number "
                                "of time bins per segment.")

        # If dt differs slightly, its propagated error must not be more than
        # 1/100th of the bin
        if not np.isclose(lc1.dt, lc2.dt, rtol=0.01 * lc1.dt / lc1.tseg):
            raise StingrayError("Light curves do not have same time binning "
                                "dt.")

        # In case a small difference exists, ignore it
        lc1.dt = lc2.dt

        self.n = lc1.n

        # the frequency resolution
        self.df = 1.0 / lc1.tseg

        # the number of averaged periodograms in the final output
        # This should *always* be 1 here
        self.m = 1

        # make the actual Fourier transform and compute cross spectrum
        self.freq, self.unnorm_power = self._fourier_cross(lc1, lc2, fullspec)

        # If co-spectrum is desired, normalize here. Otherwise, get raw back
        # with the imaginary part still intact.
        self.power = self._normalize_crossspectrum(self.unnorm_power, lc1.tseg)

        if lc1.err_dist.lower() != lc2.err_dist.lower():
            simon("Your lightcurves have different statistics."
                  "The errors in the Crossspectrum will be incorrect.")
        elif lc1.err_dist.lower() != "poisson":
            simon("Looks like your lightcurve statistic is not poisson."
                  "The errors in the Powerspectrum will be incorrect.")

        if self.__class__.__name__ in ['Powerspectrum',
                                       'AveragedPowerspectrum']:
            self.power_err = self.power / np.sqrt(self.m)
        elif self.__class__.__name__ in ['Crossspectrum',
                                         'AveragedCrossspectrum']:
            # This is clearly a wild approximation.
            simon("Errorbars on cross spectra are not thoroughly tested. "
                  "Please report any inconsistencies.")
            unnorm_power_err = np.sqrt(2) / np.sqrt(self.m)  # Leahy-like
            unnorm_power_err /= (2 / np.sqrt(self.nphots1 * self.nphots2))
            unnorm_power_err += np.zeros_like(self.power)

            self.power_err = \
                self._normalize_crossspectrum(unnorm_power_err, lc1.tseg)
        else:
            self.power_err = np.zeros(len(self.power))

    def _fourier_cross(self, lc1, lc2, fullspec=False):
        """
        Fourier transform the two light curves, then compute the cross spectrum.
        Computed as CS = lc1 x lc2* (where lc2 is the one that gets
        complex-conjugated). The user has the option to either get just the
        positive frequencies or the full spectrum.

        Parameters
        ----------
        lc1: :class:`stingray.Lightcurve` object
            One light curve to be Fourier transformed. Ths is the band of
            interest or channel of interest.

        lc2: :class:`stingray.Lightcurve` object
            Another light curve to be Fourier transformed.
            This is the reference band.

        fullspec: boolean. Default is False. Whole array of frequencies (True)
        or only positive (False).

        Returns
        -------
        fr: numpy.ndarray
            The squared absolute value of the Fourier amplitudes

        """
        fourier_1 = scipy.fftpack.fft(lc1.counts)  # do Fourier transform 1
        fourier_2 = scipy.fftpack.fft(lc2.counts)  # do Fourier transform 2

        freqs = scipy.fftpack.fftfreq(lc1.n, lc1.dt)

        if fullspec is  True:
            cross = np.multiply(fourier_1, np.conj(fourier_2))
            return freqs, cross

        else:
            cross = np.multiply(fourier_1[freqs > 0], np.conj(fourier_2[freqs > 0]))
            return freqs[freqs > 0], cross

    def rebin(self, df=None, f=None, method="mean"):
        """
        Rebin the cross spectrum to a new frequency resolution ``df``.

        Parameters
        ----------
        df: float
            The new frequency resolution

        Other Parameters
        ----------------
        f: float
            the rebin factor. If specified, it substitutes df with ``f*self.df``

        Returns
        -------
        bin_cs = :class:`Crossspectrum` (or one of its subclasses) object
            The newly binned cross spectrum or power spectrum.
            Note: this object will be of the same type as the object
            that called this method. For example, if this method is called
            from :class:`AveragedPowerspectrum`, it will return an object of class
            :class:`AveragedPowerspectrum`, too.
        """

        if f is None and df is None:
            raise ValueError('You need to specify at least one between f and '
                             'df')
        elif f is not None:
            df = f * self.df

        # rebin cross spectrum to new resolution
        binfreq, bincs, binerr, step_size = \
            rebin_data(self.freq, self.power, df, self.power_err,
                       method=method, dx=self.df)

        # make an empty cross spectrum object
        # note: syntax deliberate to work with subclass Powerspectrum
        bin_cs = copy.copy(self)

        # store the binned periodogram in the new object
        bin_cs.freq = binfreq
        bin_cs.power = bincs
        bin_cs.df = df
        bin_cs.n = self.n
        bin_cs.norm = self.norm
        bin_cs.nphots1 = self.nphots1
        bin_cs.power_err = binerr

        if hasattr(self, 'unnorm_power'):
            _, binpower_unnorm, _, _ = \
                rebin_data(self.freq, self.unnorm_power, df,
                           method=method, dx=self.df)

            bin_cs.unnorm_power = binpower_unnorm

        if hasattr(self, 'cs_all'):
            cs_all = []
            for c in self.cs_all:
                cs_all.append(c.rebin(df=df, f=f, method=method))
            bin_cs.cs_all = cs_all
        if hasattr(self, 'pds1'):
            bin_cs.pds1 = self.pds1.rebin(df=df, f=f, method=method)
        if hasattr(self, 'pds2'):
            bin_cs.pds2 = self.pds2.rebin(df=df, f=f, method=method)

        try:
            bin_cs.nphots2 = self.nphots2
        except AttributeError:
            if self.type == 'powerspectrum':
                pass
            else:
                raise AttributeError(
                    'Spectrum has no attribute named nphots2.')

        bin_cs.m = np.rint(step_size * self.m)

        return bin_cs

    def _normalize_crossspectrum(self, unnorm_power, tseg):
        """
        Normalize the real part of the cross spectrum to Leahy, absolute rms^2,
        fractional rms^2 normalization, or not at all.

        Parameters
        ----------
        unnorm_power: numpy.ndarray
            The unnormalized cross spectrum.

        tseg: int
            The length of the Fourier segment, in seconds.

        Returns
        -------
        power: numpy.nd.array
            The normalized co-spectrum (real part of the cross spectrum). For
            'none' normalization, imaginary part is returned as well.
        """

        # The "effective" counts/bin is the geometrical mean of the counts/bin
        # of the two light curves. Same goes for counts/second in meanrate.

        log_nphots1 = np.log(self.nphots1)
        log_nphots2 = np.log(self.nphots2)

        actual_nphots = np.float64(np.sqrt(np.exp(log_nphots1 + log_nphots2)))
        actual_mean = np.sqrt(self.meancounts1 * self.meancounts2)

        meanrate = np.sqrt((self.nphots1 * self.nphots2) / tseg)

        assert actual_mean > 0.0, \
            "Mean count rate is <= 0. Something went wrong."

        if self.power_type == "all":
            c_num = unnorm_power
        elif self.power_type == "real":
            c_num = unnorm_power.real
        elif self.power_type == "absolute":
            c_num = np.absolute(unnorm_power)
        else:
            raise ValueError("`power_type` not recognized!")

        if self.norm.lower() == 'leahy':
            power = c_num * 2. / actual_nphots

        elif self.norm.lower() == 'frac':
            c = c_num / np.float(self.n ** 2.)
            power = c * 2. * tseg / (actual_mean ** 2.0)

        elif self.norm.lower() == 'abs':
            power = c_num * 2. * meanrate / actual_nphots

        elif self.norm.lower() == 'none':
            power = unnorm_power
        return power

    def rebin_log(self, f=0.01):
        """
        Logarithmic rebin of the periodogram.
        The new frequency depends on the previous frequency
        modified by a factor f:

        .. math::

            d\\nu_j = d\\nu_{j-1} (1+f)

        Parameters
        ----------
        f: float, optional, default ``0.01``
            parameter that steers the frequency resolution


        Returns
        -------
        new_spec : :class:`Crossspectrum` (or one of its subclasses) object
            The newly binned cross spectrum or power spectrum.
            Note: this object will be of the same type as the object
            that called this method. For example, if this method is called
            from :class:`AveragedPowerspectrum`, it will return an object of class
        """

        binfreq, binpower, binpower_err, nsamples = \
            rebin_data_log(self.freq, self.power, f,
                           y_err=self.power_err, dx=self.df)

        # the frequency resolution
        df = np.diff(binfreq)

        # shift the lower bin edges to the middle of the bin and drop the
        # last right bin edge
        binfreq = binfreq[:-1] + df / 2

        new_spec = copy.copy(self)
        new_spec.freq = binfreq
        new_spec.power = binpower
        new_spec.power_err = binpower_err
        new_spec.m = nsamples * self.m

        if hasattr(self, 'unnorm_power'):
            _, binpower_unnorm, _, _ = \
                rebin_data_log(self.freq, self.unnorm_power, f, dx=self.df)

            new_spec.unnorm_power = binpower_unnorm

        if hasattr(self, 'pds1'):
            new_spec.pds1 = self.pds1.rebin_log(f)
        if hasattr(self, 'pds2'):
            new_spec.pds2 = self.pds2.rebin_log(f)

        if hasattr(self, 'cs_all'):
            cs_all = []
            for c in self.cs_all:
                cs_all.append(c.rebin_log(f))
            new_spec.cs_all = cs_all

        return new_spec

    def coherence(self):
        """ Compute Coherence function of the cross spectrum.

        Coherence is defined in Vaughan and Nowak, 1996 [vaughan-1996].
        It is a Fourier frequency dependent measure of the linear correlation
        between time series measured simultaneously in two energy channels.

        Returns
        -------
        coh : numpy.ndarray
            Coherence function

        References
        ----------
        .. [vaughan-1996] http://iopscience.iop.org/article/10.1086/310430/pdf

        """
        # this computes the averaged power spectrum, but using the
        # cross spectrum code to avoid circular imports

        return self.unnorm_power.real / (self.pds1.power.real *
                                         self.pds2.power.real)

    def _phase_lag(self):
        """Return the fourier phase lag of the cross spectrum."""
        return np.angle(self.unnorm_power)

    def time_lag(self):
        """
        Calculate the fourier time lag of the cross spectrum. The time lag is
        calculate using the center of the frequency bins.
        """
        if self.__class__ in [Crossspectrum, AveragedCrossspectrum]:
            ph_lag = self._phase_lag()

            return ph_lag / (2 * np.pi * self.freq)
        else:
            raise AttributeError("Object has no attribute named 'time_lag' !")

    def plot(self, labels=None, axis=None, title=None, marker='-', save=False,
             filename=None):
        """
        Plot the amplitude of the cross spectrum vs. the frequency using ``matplotlib``.

        Parameters
        ----------
        labels : iterable, default ``None``
            A list of tuple with ``xlabel`` and ``ylabel`` as strings.

        axis : list, tuple, string, default ``None``
            Parameter to set axis properties of the ``matplotlib`` figure. For example
            it can be a list like ``[xmin, xmax, ymin, ymax]`` or any other
            acceptable argument for the``matplotlib.pyplot.axis()`` method.

        title : str, default ``None``
            The title of the plot.

        marker : str, default '-'
            Line style and color of the plot. Line styles and colors are
            combined in a single format string, as in ``'bo'`` for blue
            circles. See ``matplotlib.pyplot.plot`` for more options.

        save : boolean, optional, default ``False``
            If ``True``, save the figure with specified filename.

        filename : str
            File name of the image to save. Depends on the boolean ``save``.
        """
        try:
            import matplotlib.pyplot as plt
        except ImportError:
            raise ImportError("Matplotlib required for plot()")

        fig = plt.figure('crossspectrum')
        fig = plt.plot(self.freq, np.abs(self.power), marker, color='b',
                       label='Amplitude')
        fig = plt.plot(self.freq, np.abs(self.power.real), marker, color='r',
                       alpha=0.5, label='Real Part')
        fig = plt.plot(self.freq, np.abs(self.power.imag), marker, color='g',
                       alpha=0.5, label='Imaginary Part')

        if labels is not None:
            try:
                plt.xlabel(labels[0])
                plt.ylabel(labels[1])
            except TypeError:
                utils.simon("``labels`` must be either a list or tuple with "
                            "x and y labels.")
                raise
            except IndexError:
                utils.simon("``labels`` must have two labels for x and y "
                            "axes.")
                # Not raising here because in case of len(labels)==1, only
                # x-axis will be labelled.
        plt.legend(loc='best')
        if axis is not None:
            plt.axis(axis)

        if title is not None:
            plt.title(title)

        if save:
            if filename is None:
                plt.savefig('spec.png')
            else:
                plt.savefig(filename)
        else:
            plt.show(block=False)

    def classical_significances(self, threshold=1, trial_correction=False):
        """
        Compute the classical significances for the powers in the power
        spectrum, assuming an underlying noise distribution that follows a
        chi-square distributions with 2M degrees of freedom, where M is the
        number of powers averaged in each bin.

        Note that this function will *only* produce correct results when the
        following underlying assumptions are fulfilled:

        1. The power spectrum is Leahy-normalized
        2. There is no source of variability in the data other than the
           periodic signal to be determined with this method. This is important!
           If there are other sources of (aperiodic) variability in the data, this
           method will *not* produce correct results, but instead produce a large
           number of spurious false positive detections!
        3. There are no significant instrumental effects changing the
           statistical distribution of the powers (e.g. pile-up or dead time)

        By default, the method produces ``(index,p-values)`` for all powers in
        the power spectrum, where index is the numerical index of the power in
        question. If a ``threshold`` is set, then only powers with p-values
        *below* that threshold with their respective indices. If
        ``trial_correction`` is set to ``True``, then the threshold will be corrected
        for the number of trials (frequencies) in the power spectrum before
        being used.

        Parameters
        ----------
        threshold : float, optional, default ``1``
            The threshold to be used when reporting p-values of potentially
            significant powers. Must be between 0 and 1.
            Default is ``1`` (all p-values will be reported).

        trial_correction : bool, optional, default ``False``
            A Boolean flag that sets whether the ``threshold`` will be corrected
            by the number of frequencies before being applied. This decreases
            the ``threshold`` (p-values need to be lower to count as significant).
            Default is ``False`` (report all powers) though for any application
            where `threshold`` is set to something meaningful, this should also
            be applied!

        Returns
        -------
        pvals : iterable
            A list of ``(index, p-value)`` tuples for all powers that have p-values
            lower than the threshold specified in ``threshold``.

        """
        if not self.norm == "leahy":
            raise ValueError("This method only works on "
                             "Leahy-normalized power spectra!")

        if np.size(self.m) == 1:
            # calculate p-values for all powers
            # leave out zeroth power since it just encodes the number of photons!
            pv = np.array([cospectra_pvalue(power, self.m)
                           for power in self.power])
        else:
            pv = np.array([cospectra_pvalue(power, m)
                           for power, m in zip(self.power, self.m)])

        # if trial correction is used, then correct the threshold for
        # the number of powers in the power spectrum
        if trial_correction:
            threshold /= self.power.shape[0]

        # need to add 1 to the indices to make up for the fact that
        # we left out the first power above!
        indices = np.where(pv < threshold)[0]

        pvals = np.vstack([pv[indices], indices])

        return pvals


class AveragedCrossspectrum(Crossspectrum):
    """
    Make an averaged cross spectrum from a light curve by segmenting two
    light curves, Fourier-transforming each segment and then averaging the
    resulting cross spectra.

    Parameters
    ----------
    lc1: :class:`stingray.Lightcurve` object OR iterable of :class:`stingray.Lightcurve` objects
        A light curve from which to compute the cross spectrum. In some cases, this would
        be the light curve of the wavelength/energy/frequency band of interest.

    lc2: :class:`stingray.Lightcurve` object OR iterable of :class:`stingray.Lightcurve` objects
        A second light curve to use in the cross spectrum. In some cases, this would be
        the wavelength/energy/frequency reference band to compare the band of interest with.

    segment_size: float
        The size of each segment to average. Note that if the total
        duration of each :class:`Lightcurve` object in ``lc1`` or ``lc2`` is not an
        integer multiple of the ``segment_size``, then any fraction left-over
        at the end of the time series will be lost. Otherwise you introduce
        artifacts.

    norm: {``frac``, ``abs``, ``leahy``, ``none``}, default ``none``
        The normalization of the (real part of the) cross spectrum.

    Other Parameters
    ----------------
    gti: 2-d float array
        ``[[gti0_0, gti0_1], [gti1_0, gti1_1], ...]`` -- Good Time intervals.
        This choice overrides the GTIs in the single light curves. Use with
        care!

    power_type: string, optional, default ``real`` Parameter to choose among
    complete, real part and magnitude of the cross spectrum.

    fullspec: boolean, optional, default ``False`` Parameter to either
    return the full array of frequencies (True) or just the positive (False)

    Attributes
    ----------
    freq: numpy.ndarray
        The array of mid-bin frequencies that the Fourier transform samples

    power: numpy.ndarray
        The array of cross spectra

    power_err: numpy.ndarray
        The uncertainties of ``power``.
        An approximation for each bin given by ``power_err= power/sqrt(m)``.
        Where ``m`` is the number of power averaged in each bin (by frequency
        binning, or averaging powerspectrum). Note that for a single
        realization (``m=1``) the error is equal to the power.

    df: float
        The frequency resolution

    m: int
        The number of averaged cross spectra

    n: int
        The number of time bins per segment of light curve

    nphots1: float
        The total number of photons in the first (interest) light curve

    nphots2: float
        The total number of photons in the second (reference) light curve

    gti: 2-d float array
        ``[[gti0_0, gti0_1], [gti1_0, gti1_1], ...]`` -- Good Time intervals.
        They are calculated by taking the common GTI between the
        two light curves

    """

    def __init__(self, lc1=None, lc2=None, segment_size=None,
                 norm='none', gti=None, power_type="real",
                 fullspec=False):

        self.type = "crossspectrum"

        if segment_size is None and lc1 is not None:
            raise ValueError("segment_size must be specified")
        if segment_size is not None and not np.isfinite(segment_size):
            raise ValueError("segment_size must be finite!")


        self.segment_size = segment_size
        self.power_type = power_type
        self.fullspec = fullspec

        Crossspectrum.__init__(self, lc1, lc2, norm, gti=gti,
                               power_type=power_type, fullspec=fullspec)
        return

    def _make_auxil_pds(self, lc1, lc2):
        """
        Helper method to create the power spectrum of both light curves independently.

        Parameters
        ----------
        lc1, lc2 : :class:`stingray.Lightcurve` objects
            Two light curves used for computing the cross spectrum.
        """
        # A way to say that this is actually not a power spectrum
        if lc1 is not lc2 and isinstance(lc1, Lightcurve):
            self.pds1 = AveragedCrossspectrum(lc1, lc1,
                                              segment_size=self.segment_size,
<<<<<<< HEAD
                                              norm='none', gti=lc1.gti, power_type=self.power_type,
                                              fullspec=self.fullspec)
            self.pds2 = AveragedCrossspectrum(lc2, lc2,
                                              segment_size=self.segment_size,
                                              norm='none', gti=lc2.gti, power_type=self.power_type,
                                              fullspec=self.fullspec)
=======
                                              norm='none', gti=lc1.gti,
                                              power_type=self.power_type)
            self.pds2 = AveragedCrossspectrum(lc2, lc2,
                                              segment_size=self.segment_size,
                                              norm='none', gti=lc2.gti,
                                              power_type=self.power_type)
>>>>>>> decb0fe7

    def _make_segment_spectrum(self, lc1, lc2, segment_size):
        """
        Split the light curves into segments of size ``segment_size``, and calculate a cross spectrum for
        each.

        Parameters
        ----------
        lc1, lc2 : :class:`stingray.Lightcurve` objects
            Two light curves used for computing the cross spectrum.

        segment_size : ``numpy.float``
            Size of each light curve segment to use for averaging.

        Returns
        -------
        cs_all : list of :class:`Crossspectrum`` objects
            A list of cross spectra calculated independently from each light curve segment

        nphots1_all, nphots2_all : ``numpy.ndarray` for each of ``lc1`` and ``lc2``
            Two lists containing the number of photons for all segments calculated from ``lc1`` and ``lc2``.

        """

        # TODO: need to update this for making cross spectra.
        assert isinstance(lc1, Lightcurve)
        assert isinstance(lc2, Lightcurve)

        if lc1.tseg != lc2.tseg:
            simon("Lightcurves do not have same tseg. This means that the data"
                  "from the two channels are not completely in sync. This "
                  "might or might not be an issue. Keep an eye on it.")

        # If dt differs slightly, its propagated error must not be more than
        # 1/100th of the bin
        if not np.isclose(lc1.dt, lc2.dt, rtol=0.01 * lc1.dt / lc1.tseg):
            raise ValueError("Light curves do not have same time binning dt.")

        # In case a small difference exists, ignore it
        lc1.dt = lc2.dt

        gti = cross_two_gtis(lc1.gti, lc2.gti)
        lc1.apply_gtis()
        lc2.apply_gtis()
        if self.gti is None:
            self.gti = gti
        else:
            if not np.all(self.gti == gti):
                self.gti = np.vstack([self.gti, gti])

        check_gtis(self.gti)

        cs_all = []
        nphots1_all = []
        nphots2_all = []


        start_inds, end_inds = \
            bin_intervals_from_gtis(gti, segment_size, lc1.time,
                                    dt=lc1.dt)
        simon("Errorbars on cross spectra are not thoroughly tested. "
              "Please report any inconsistencies.")
        for start_ind, end_ind in zip(start_inds, end_inds):
            time_1 = lc1.time[start_ind:end_ind]
            counts_1 = lc1.counts[start_ind:end_ind]
            counts_1_err = lc1.counts_err[start_ind:end_ind]
            time_2 = lc2.time[start_ind:end_ind]
            counts_2 = lc2.counts[start_ind:end_ind]
            counts_2_err = lc2.counts_err[start_ind:end_ind]
            gti1 = np.array([[time_1[0] - lc1.dt / 2,
                              time_1[-1] + lc1.dt / 2]])
            gti2 = np.array([[time_2[0] - lc2.dt / 2,
                              time_2[-1] + lc2.dt / 2]])
            lc1_seg = Lightcurve(time_1, counts_1, err=counts_1_err,
                                 err_dist=lc1.err_dist,
                                 gti=gti1,
                                 dt=lc1.dt, skip_checks=True)
            lc2_seg = Lightcurve(time_2, counts_2, err=counts_2_err,
                                 err_dist=lc2.err_dist,
                                 gti=gti2,
<<<<<<< HEAD
                                 dt=lc2.dt)
            cs_seg = Crossspectrum(lc1_seg, lc2_seg, norm=self.norm, power_type=self.power_type,
                                 fullspec=self.fullspec)
=======
                                 dt=lc2.dt, skip_checks=True)
            with warnings.catch_warnings(record=True) as w:
                cs_seg = Crossspectrum(lc1_seg, lc2_seg, norm=self.norm, power_type=self.power_type)

>>>>>>> decb0fe7
            cs_all.append(cs_seg)
            nphots1_all.append(np.sum(lc1_seg.counts))
            nphots2_all.append(np.sum(lc2_seg.counts))

        return cs_all, nphots1_all, nphots2_all

    def _make_crossspectrum(self, lc1, lc2, fullspec=False):
        """
        Auxiliary method computing the normalized cross spectrum from two light curves.
        This includes checking for the presence of and applying Good Time Intervals, computing the
        unnormalized Fourier cross-amplitude, and then renormalizing using the required normalization.
        Also computes an uncertainty estimate on the cross spectral powers. Stingray uses the 
        scipy.fftpack standards for the sign of the Nyquist frequency.

        Parameters
        ----------
        lc1, lc2 : :class:`stingray.Lightcurve` objects
            Two light curves used for computing the cross spectrum.

        fullspec: boolean, default ``False``, all frequencies returned (True),
        or just positive (False)

        """

        # chop light curves into segments
        if isinstance(lc1, Lightcurve) and \
                isinstance(lc2, Lightcurve):

            if self.type == "crossspectrum":
                self.cs_all, nphots1_all, nphots2_all = \
                    self._make_segment_spectrum(lc1, lc2, self.segment_size)

            elif self.type == "powerspectrum":
                self.cs_all, nphots1_all = \
                    self._make_segment_spectrum(lc1, self.segment_size)

            else:
                raise ValueError("Type of spectrum not recognized!")

        else:
            self.cs_all, nphots1_all, nphots2_all = [], [], []

            for lc1_seg, lc2_seg in zip(lc1, lc2):

                if self.type == "crossspectrum":
                    cs_sep, nphots1_sep, nphots2_sep = \
                        self._make_segment_spectrum(lc1_seg, lc2_seg,
                                                    self.segment_size)
                    nphots2_all.append(nphots2_sep)
                elif self.type == "powerspectrum":
                    cs_sep, nphots1_sep = \
                        self._make_segment_spectrum(lc1_seg, self.segment_size)

                else:
                    raise ValueError("Type of spectrum not recognized!")

                self.cs_all.append(cs_sep)
                nphots1_all.append(nphots1_sep)

            self.cs_all = np.hstack(self.cs_all)
            nphots1_all = np.hstack(nphots1_all)

            if self.type == "crossspectrum":
                nphots2_all = np.hstack(nphots2_all)

        m = len(self.cs_all)
        nphots1 = np.mean(nphots1_all)

        power_avg = np.zeros_like(self.cs_all[0].power)
        power_err_avg = np.zeros_like(self.cs_all[0].power_err)
        unnorm_power_avg = np.zeros_like(self.cs_all[0].unnorm_power)
        for cs in self.cs_all:
            power_avg += cs.power
            unnorm_power_avg += cs.unnorm_power
            power_err_avg += (cs.power_err) ** 2

        power_avg /= np.float(m)
        power_err_avg = np.sqrt(power_err_avg) / m
        unnorm_power_avg /= np.float(m)

        self.freq = self.cs_all[0].freq
        self.power = power_avg
        self.unnorm_power = unnorm_power_avg
        self.m = m
        self.power_err = power_err_avg
        self.df = self.cs_all[0].df
        self.n = self.cs_all[0].n
        self.nphots1 = nphots1

        if self.type == "crossspectrum":
            self.nphots1 = nphots1
            nphots2 = np.mean(nphots2_all)

            self.nphots2 = nphots2

    def coherence(self):
        """Averaged Coherence function.

        Coherence is defined in Vaughan and Nowak, 1996 [vaughan-1996].
        It is a Fourier frequency dependent measure of the linear correlation
        between time series measured simultaneously in two energy channels.

        Compute an averaged Coherence function of cross spectrum by computing
        coherence function of each segment and averaging them. The return type
        is a tuple with first element as the coherence function and the second
        element as the corresponding uncertainty associated with it.

        Note : The uncertainty in coherence function is strictly valid for Gaussian \
               statistics only.

        Returns
        -------
        (coh, uncertainty) : tuple of np.ndarray
            Tuple comprising the coherence function and uncertainty.

        References
        ----------
        .. [vaughan-1996] http://iopscience.iop.org/article/10.1086/310430/pdf

        """
        if np.any(self.m < 50):
            simon("Number of segments used in averaging is "
                  "significantly low. The result might not follow the "
                  "expected statistical distributions.")

        # Calculate average coherence
        unnorm_power_avg = self.unnorm_power

        num = np.absolute(unnorm_power_avg) ** 2

        # The normalization was 'none'!
        unnorm_powers_avg_1 = self.pds1.power.real
        unnorm_powers_avg_2 = self.pds2.power.real

        coh = num / (unnorm_powers_avg_1 * unnorm_powers_avg_2)

        # Calculate uncertainty
        uncertainty = \
            (2 ** 0.5 * coh * (1 - coh)) / (np.abs(coh) * self.m ** 0.5)

        return (coh, uncertainty)

    def time_lag(self):
        """Calculate time lag and uncertainty.

        Equation from Bendat & Piersol, 2011 [bendat-2011]__.

        Returns
        -------
        lag : np.ndarray
            The time lag

        lag_err : np.ndarray
            The uncertainty in the time lag
        """
        lag = super(AveragedCrossspectrum, self).time_lag()
        coh, uncert = self.coherence()
        dum = (1. - coh) / (2. * coh)
        lag_err = np.sqrt(dum / self.m) / (2 * np.pi * self.freq)

        return lag, lag_err<|MERGE_RESOLUTION|>--- conflicted
+++ resolved
@@ -975,21 +975,13 @@
         if lc1 is not lc2 and isinstance(lc1, Lightcurve):
             self.pds1 = AveragedCrossspectrum(lc1, lc1,
                                               segment_size=self.segment_size,
-<<<<<<< HEAD
                                               norm='none', gti=lc1.gti, power_type=self.power_type,
                                               fullspec=self.fullspec)
             self.pds2 = AveragedCrossspectrum(lc2, lc2,
                                               segment_size=self.segment_size,
                                               norm='none', gti=lc2.gti, power_type=self.power_type,
                                               fullspec=self.fullspec)
-=======
-                                              norm='none', gti=lc1.gti,
-                                              power_type=self.power_type)
-            self.pds2 = AveragedCrossspectrum(lc2, lc2,
-                                              segment_size=self.segment_size,
-                                              norm='none', gti=lc2.gti,
-                                              power_type=self.power_type)
->>>>>>> decb0fe7
+
 
     def _make_segment_spectrum(self, lc1, lc2, segment_size):
         """
@@ -1070,16 +1062,10 @@
             lc2_seg = Lightcurve(time_2, counts_2, err=counts_2_err,
                                  err_dist=lc2.err_dist,
                                  gti=gti2,
-<<<<<<< HEAD
                                  dt=lc2.dt)
             cs_seg = Crossspectrum(lc1_seg, lc2_seg, norm=self.norm, power_type=self.power_type,
                                  fullspec=self.fullspec)
-=======
-                                 dt=lc2.dt, skip_checks=True)
-            with warnings.catch_warnings(record=True) as w:
-                cs_seg = Crossspectrum(lc1_seg, lc2_seg, norm=self.norm, power_type=self.power_type)
-
->>>>>>> decb0fe7
+
             cs_all.append(cs_seg)
             nphots1_all.append(np.sum(lc1_seg.counts))
             nphots2_all.append(np.sum(lc2_seg.counts))
