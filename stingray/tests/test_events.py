--- conflicted
+++ resolved
@@ -330,7 +330,6 @@
             with pytest.raises(KeyError):
                 ev.write('ev.pickle', format_="unsupported")
 
-<<<<<<< HEAD
         with pytest.raises(KeyError):
             ev.read('ev.pickle', format_="unsupported")
 
@@ -349,7 +348,3 @@
             assert np.all(getattr(ev, attr) == getattr(new_ev, attr))
         for attr in ['mission', 'instr', 'mjdref']:
             assert getattr(ev, attr) == getattr(new_ev, attr)
-=======
-            with pytest.raises(KeyError):
-                ev.read('ev.pickle', format_="unsupported")
->>>>>>> e9662344
