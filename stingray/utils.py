
import sys
from collections.abc import Iterable
import numbers
from six import string_types

import warnings
import numpy as np
import scipy

# If numba is installed, import jit. Otherwise, define an empty decorator with
# the same name.

HAS_NUMBA = False
try:
    from numba import jit

    HAS_NUMBA = True
    from numba import njit, prange, vectorize, float32, float64, int32, int64
except ImportError:
    warnings.warn("Numba not installed. Faking it")

    class jit(object):
        def __init__(self, *args, **kwargs):
            pass

        def __call__(self, func):
            def wrapped_f(*args, **kwargs):
                return func(*args, **kwargs)

            return wrapped_f

    class njit(object):
        def __init__(self, *args, **kwargs):
            pass

        def __call__(self, func):
            def wrapped_f(*args, **kwargs):
                return func(*args, **kwargs)

            return wrapped_f

    class vectorize(object):
        def __init__(self, *args, **kwargs):
            pass

        def __call__(self, func):
            wrapped_f = np.vectorize(func)

            return wrapped_f

    def generic(x, y=None):
        return None

    float32 = float64 = int32 = int64 = generic

    def prange(x):
        return range(x)

try:
    from tqdm import tqdm as show_progress
except ImportError:
    def show_progress(a):
        return a

try:
    from statsmodels.robust import mad as mad  # pylint: disable=unused-import
except ImportError:
    def mad(data, c=0.6745, axis=None):
        """
        Mean Absolute Deviation (MAD) along an axis.

        Straight from statsmodels's source code, adapted

        Parameters
        ----------
        data : iterable
            The data along which to calculate the MAD

        c : float, optional
            The normalization constant. Defined as
            ``scipy.stats.norm.ppf(3/4.)``, which is approximately ``.6745``.

        axis : int, optional, default ``0``
            Axis along which to calculate ``mad``. Default is ``0``, can also
            be ``None``
        """
        data = np.asarray(data)
        if axis is not None:
            center = np.apply_over_axes(np.median, data, axis)
        else:
            center = np.median(data)
        return np.median((np.fabs(data - center)) / c, axis=axis)

__all__ = ['simon', 'rebin_data', 'rebin_data_log', 'look_for_array_in_array',
           'is_string', 'is_iterable', 'order_list_of_arrays',
           'optimal_bin_time', 'contiguous_regions', 'is_int',
           'get_random_state', 'baseline_als', 'excess_variance',
           'create_window', 'poisson_symmetrical_errors', 'standard_error',
           'nearest_power_of_two', 'find_nearest']


def _root_squared_mean(array):
    array = np.asarray(array)
    return np.sqrt(np.sum(array ** 2)) / array.size


def simon(message, **kwargs):
    """The Statistical Interpretation MONitor.

    A warning system designed to always remind the user that Simon
    is watching him/her.

    Parameters
    ----------
    message : string
        The message that is thrown

    kwargs : dict
        The rest of the arguments that are passed to ``warnings.warn``
    """

    warnings.warn("SIMON says: {0}".format(message), **kwargs)


def rebin_data(x, y, dx_new, yerr=None, method='sum'):
    """Rebin some data to an arbitrary new data resolution. Either sum
    the data points in the new bins or average them.

    Parameters
    ----------
    x: iterable
        The dependent variable with some resolution, which can vary throughout 
        the time series.

    y: iterable
        The independent variable to be binned

    dx_new: float
        The new resolution of the dependent variable ``x``

    Other parameters
    ----------------
    yerr: iterable, optional
        The uncertainties of ``y``, to be propagated during binning.

    method: {``sum`` | ``average`` | ``mean``}, optional, default ``sum``
        The method to be used in binning. Either sum the samples ``y`` in
        each new bin of ``x``, or take the arithmetic mean.

    dx: float
        The old resolution (otherwise, calculated from median diff)

    Returns
    -------
    xbin: numpy.ndarray
        The midpoints of the new bins in ``x``

    ybin: numpy.ndarray
        The binned quantity ``y``

    ybin_err: numpy.ndarray
        The uncertainties of the binned values of ``y``.

    step_size: float
        The size of the binning step
    """

    y = np.asarray(y)
    yerr = np.asarray(apply_function_if_none(yerr, y, np.zeros_like))

    dx_old = np.diff(x)

    if np.any(dx_new < dx_old):
        raise ValueError("New frequency resolution must be larger than "
                         "old frequency resolution.")

<<<<<<< HEAD
=======

    # left and right bin edges
    # assumes that the points given in `x` correspond to
    # the left bin edges
    xedges = np.hstack([x, x[-1]+np.diff(x)[-1]])

    # new regularly binned resolution
    xbin = np.arange(xedges[0], xedges[-1]+dx_old[-1], dx_new)

    output, outputerr, step_size = [], [], []

    for i in range(len(xbin)-1):
        total = 0
        total_err = 0

        nn = 0

        xmin = xbin[i]
        xmax = xbin[i+1]
        min_ind = xedges.searchsorted(xmin)
        max_ind = xedges.searchsorted(xmax)

        total += np.sum(y[min_ind:max_ind-1])
        total_err += np.sum(yerr[min_ind:max_ind-1])
        nn += len(y[min_ind:max_ind-1])

        prev_dx = xedges[min_ind] - xedges[min_ind-1]
        prev_frac = (xedges[min_ind] - xmin)/prev_dx
        total += y[min_ind-1]*prev_frac
        total_err += yerr[min_ind-1]*prev_frac
        nn += prev_frac

        dx_post = xedges[max_ind] - xedges[max_ind-1]
        post_frac = (xmax-xedges[max_ind-1])/dx_post
        total += y[max_ind-1]*post_frac
        total_err += yerr[max_ind-1]*post_frac

        nn += prev_frac

        output.append(total)
        outputerr.append(total_err)
        step_size.append(nn)

#    step_size = dx_new / dx_old
#
#    output = []
#    outputerr = []
#    for i in np.arange(0, y.shape[0], step_size):
#        total = 0
#        totalerr = 0
#
#        int_i = int(i)
#        prev_frac = int_i + 1 - i
#        prev_bin = int_i
#        total += prev_frac * y[prev_bin]
#        totalerr += prev_frac * (yerr[prev_bin] ** 2)
#
#        if i + step_size < len(x):
#            # Fractional part of next bin:
#            next_frac = i + step_size - int(i + step_size)
#            next_bin = int(i + step_size)
#            total += next_frac * y[next_bin]
#            totalerr += next_frac * (yerr[next_bin] ** 2)
#
#        total += sum(y[int(i + 1):int(i + step_size)])
#        totalerr += sum(yerr[int(i + 1):int(step_size)] ** 2)
#        output.append(total)
#        outputerr.append(np.sqrt(totalerr))
#
    output = np.asarray(output)
    outputerr = np.asarray(outputerr)
>>>>>>> 48608f0c

    # left and right bin edges
    # assumes that the points given in `x` correspond to 
    # the left bin edges
    xedges = np.hstack([x, x[-1]+np.diff(x)[-1]])

    # new regularly binned resolution
    xbin = np.arange(xedges[0], xedges[-1]+dx_new, dx_new)

    output = np.zeros(xbin.shape[0] - 1)
    outputerr = np.zeros(xbin.shape[0] - 1)
    step_size = np.zeros(xbin.shape[0] - 1)

    for i in range(len(xbin)-1):

        xmin = xbin[i]
        xmax = xbin[i+1]
        min_ind = xedges.searchsorted(xmin)
        max_ind = xedges.searchsorted(xmax)
        
        output[i] = np.sum(y[min_ind:max_ind-1])
        outputerr[i] = np.sum(yerr[min_ind:max_ind-1])
        step_size[i] = len(y[min_ind:max_ind-1])

        prev_dx = xedges[min_ind] - xedges[min_ind-1]
        prev_frac = (xedges[min_ind] - xmin)/prev_dx
        output[i] += y[min_ind-1]*prev_frac
        outputerr[i] += yerr[min_ind-1]*prev_frac
        step_size[i] += prev_frac

        if not max_ind == len(xedges):
            dx_post = xedges[max_ind] - xedges[max_ind-1]
            post_frac = (xmax-xedges[max_ind-1])/dx_post
            output[i] += y[max_ind-1]*post_frac
            outputerr[i] += yerr[max_ind-1]*post_frac
            step_size[i] += post_frac
        
    if method in ['mean', 'avg', 'average', 'arithmetic mean']:
        ybin = output / step_size
        ybinerr = outputerr / step_size

    elif method == "sum":
        ybin = output
        ybinerr = outputerr

    else:
        raise ValueError("Method for summing or averaging not recognized. "
                         "Please enter either 'sum' or 'mean'.")

    tseg = x[-1] - x[0] + dx_old[-1]

    if (tseg / dx_new % 1) > 0:
        ybin = ybin[:-1]
        ybinerr = ybinerr[:-1]
        step_size = step_size[:-1]
        
    new_x0 = (x[0] - (0.5 * dx_old[0])) + (0.5 * dx_new)
    xbin = np.arange(ybin.shape[0]) * dx_new + new_x0

    return xbin, ybin, ybinerr, step_size



def rebin_data_log(x, y, f, y_err=None, dx=None):
    """Logarithmic re-bin of some data. Particularly useful for the power
    spectrum.

    The new dependent variable depends on the previous dependent variable
    modified by a factor f:

    .. math::

        d\\nu_j = d\\nu_{j-1} (1+f)

    Parameters
    ----------
    x: iterable
        The dependent variable with some resolution ``dx_old = x[1]-x[0]``

    y: iterable
        The independent variable to be binned

    f: float
        The factor of increase of each bin wrt the previous one.

    Other Parameters
    ----------------
    yerr: iterable, optional
        The uncertainties of ``y`` to be propagated during binning.

    method: {``sum`` | ``average`` | ``mean``}, optional, default ``sum``
        The method to be used in binning. Either sum the samples ``y`` in
        each new bin of ``x`` or take the arithmetic mean.

    dx: float, optional
        The binning step of the initial ``x``

    Returns
    -------
    xbin: numpy.ndarray
        The midpoints of the new bins in ``x``

    ybin: numpy.ndarray
        The binned quantity ``y``

    ybin_err: numpy.ndarray
        The uncertainties of the binned values of ``y``

    step_size: float
        The size of the binning step
    """

    dx_init = apply_function_if_none(dx, np.diff(x), np.median)
    x = np.asarray(x)
    y = np.asarray(y)
    y_err = np.asarray(apply_function_if_none(y_err, y, np.zeros_like))

    if x.shape[0] != y.shape[0]:
        raise ValueError("x and y must be of the same length!")
    if y.shape[0] != y_err.shape[0]:
        raise ValueError("y and y_err must be of the same length!")

    minx = x[0] * 0.5  # frequency to start from
    maxx = x[-1]  # maximum frequency to end
    binx = [minx, minx + dx_init]  # first
    dx = dx_init  # the frequency resolution of the first bin

    # until we reach the maximum frequency, increase the width of each
    # frequency bin by f
    while binx[-1] <= maxx:
        binx.append(binx[-1] + dx * (1.0 + f))
        dx = binx[-1] - binx[-2]

    binx = np.asarray(binx)

    real = y.real
    real_err = y_err.real
    # compute the mean of the ys that fall into each new frequency bin.
    # we cast to np.double due to scipy's bad handling of longdoubles
    biny, bin_edges, binno = scipy.stats.binned_statistic(
        x.astype(np.double), real.astype(np.double),
        statistic="mean", bins=binx)

    biny_err, bin_edges, binno = scipy.stats.binned_statistic(
        x.astype(np.double), real_err.astype(np.double),
        statistic=_root_squared_mean, bins=binx)

    if np.iscomplexobj(y):
        imag = y.imag
        biny_imag, bin_edges, binno = scipy.stats.binned_statistic(
            x.astype(np.double), imag.astype(np.double),
            statistic="mean", bins=binx)

        biny = biny + 1j * biny_imag

    if np.iscomplexobj(y_err):
        imag_err = y_err.imag

        biny_err_imag, bin_edges, binno = scipy.stats.binned_statistic(
            x.astype(np.double), imag_err.astype(np.double),
            statistic=_root_squared_mean, bins=binx)
        biny_err = biny_err + 1j * biny_err_imag

    # compute the number of powers in each frequency bin
    nsamples = np.array([len(binno[np.where(binno == i)[0]])
                         for i in range(1, np.max(binno) + 1, 1)])

    return binx, biny, biny_err, nsamples


def apply_function_if_none(variable, value, func):
    """
    Assign a function value to a variable if that variable has value ``None`` on input.

    Parameters
    ----------
    variable : object
        A variable with either some assigned value, or ``None``

    value : object
        A variable to go into the function

    func : function
        Function to apply to ``value``. Result is assigned to ``variable``

    Returns
    -------
        new_value : object
            The new value of ``variable``

    Examples
    --------
    >>> var = 4
    >>> value = np.zeros(10)
    >>> apply_function_if_none(var, value, np.mean)
    4
    >>> var = None
    >>> apply_function_if_none(var, value, lambda y: np.mean(y))
    0.0
    """
    if variable is None:
        return func(value)
    else:
        return variable

def assign_value_if_none(value, default):
    """
    Assign a value to a variable if that variable has value ``None`` on input.

    Parameters
    ----------
    value : object
        A variable with either some assigned value, or ``None``

    default : object The value to assign to the variable ``value`` if
    ``value is None`` returns ``True``

    Returns
    -------
        new_value : object
            The new value of ``value``

    """
    return default if value is None else value


def look_for_array_in_array(array1, array2):
    """
    Find a subset of values in an array.

    Parameters
    ----------
    array1 : iterable
        An array with values to be searched

    array2 : iterable
        A second array which potentially contains a subset of values
        also contained in ``array1``

    Returns ------- array3 : iterable An array with the subset of values
    contained in both ``array1`` and ``array2``

    """
    return next((i for i in array1 if i in array2), None)


def is_string(s):  # pragma : no cover
    """
    Portable function to answer whether a variable is a string.

    Parameters
    ----------
    s : object
        An object that is potentially a string

    Returns
    -------
    isstring : bool
        A boolean decision on whether ``s`` is a string or not
    """

    PY2 = sys.version_info[0] == 2
    if PY2:
        return isinstance(s, basestring)  # NOQA
    else:
        return isinstance(s, str)  # NOQA


def is_iterable(var):
    """Test if a variable  is an iterable.

    Parameters
    ----------
    var : object
        The variable to be tested for iterably-ness

    Returns
    -------
    is_iter : bool
        Returns ``True`` if ``var`` is an ``Iterable``, ``False`` otherwise
    """
    return isinstance(var, Iterable)


def order_list_of_arrays(data, order):
    """Sort an array according to the specified order.

    Parameters
    ----------
    data : iterable

    Returns
    -------
    data : list or dict
    """
    if hasattr(data, 'items'):
        data = dict([(key, value[order]) for key, value in data.items()])
    elif is_iterable(data):
        data = [i[order] for i in data]
    else:
        data = None
    return data


def optimal_bin_time(fftlen, tbin):
    """Vary slightly the bin time to have a power of two number of bins.

    Given an FFT length and a proposed bin time, return a bin time
    slightly shorter than the original, that will produce a power-of-two number
    of FFT bins.

    Parameters
    ----------
    fftlen : int
        Number of positive frequencies in a proposed Fourier spectrum

    tbin : float
        The proposed time resolution of a light curve

    Returns
    -------
    res : float
        A time resolution that will produce a Fourier spectrum with ``fftlen`` frequencies and
        a number of FFT bins that are a power of two
    """

    return fftlen / (2 ** np.ceil(np.log2(fftlen / tbin)))


def contiguous_regions(condition):
    """Find contiguous ``True`` regions of the boolean array ``condition``.

    Return a 2D array where the first column is the start index of the region
    and the second column is the end index, found on [so-contiguous]_.

    Parameters
    ----------
    condition : bool array

    Returns
    -------
    idx : ``[[i0_0, i0_1], [i1_0, i1_1], ...]``
        A list of integer couples, with the start and end of each ``True`` blocks
        in the original array

    Notes
    -----
    .. [so-contiguous] http://stackoverflow.com/questions/4494404/find-large-number-of-consecutive-values-fulfilling-condition-in-a-numpy-array
    """
    # Find the indices of changes in "condition"
    diff = np.logical_xor(condition[1:], condition[:-1])
    idx, = diff.nonzero()
    # We need to start things after the change in "condition". Therefore,
    # we'll shift the index by 1 to the right.
    idx += 1
    if condition[0]:
        # If the start of condition is True prepend a 0
        idx = np.r_[0, idx]
    if condition[-1]:
        # If the end of condition is True, append the length of the array
        idx = np.r_[idx, condition.size]
    # Reshape the result into two columns
    idx.shape = (-1, 2)
    return idx


def is_int(obj):
    """Test if object is an integer."""
    return isinstance(obj, (numbers.Integral, np.integer))


def get_random_state(random_state=None):
    """Return a Mersenne Twister pseudo-random number generator.

    Parameters
    ----------
    seed : integer or ``numpy.random.RandomState``, optional, default ``None``

    Returns
    -------
    random_state : mtrand.RandomState object
    """
    if not random_state:
        random_state = np.random.mtrand._rand
    else:
        if is_int(random_state):
            random_state = np.random.RandomState(random_state)
        elif not isinstance(random_state, np.random.RandomState):
            raise ValueError(
                "{value} can't be used to generate a numpy.random.RandomState".format(
                    value=random_state
                ))

    return random_state


def _offset(x, off):
    """An offset."""
    return off


def offset_fit(x, y, offset_start=0):
    """Fit a constant offset to the data.

    Parameters
    ----------
    x : array-like
    y : array-like
    offset_start : float
        Constant offset, initial value

    Returns
    -------
    offset : float
        Fitted offset
    """
    from scipy.optimize import curve_fit
    par, _ = curve_fit(_offset, x, y, [offset_start],
                       maxfev=6000)
    return par[0]


def _als(y, lam, p, niter=10):
    """Baseline Correction with Asymmetric Least Squares Smoothing.

    Modifications to the routine from Eilers & Boelens 2005 [eilers-2005]_.
    The Python translation is partly from [so-als]_.

    Parameters
    ----------
    y : array-like
        the data series corresponding to ``x``
    lam : float
        the lambda parameter of the ALS method. This control how much the
        baseline can adapt to local changes. A higher value corresponds to a
        stiffer baseline
    p : float
        the asymmetry parameter of the ALS method. This controls the overall
        slope tollerated for the baseline. A higher value correspond to a
        higher possible slope

    Other parameters
    ----------------
    niter : int
        The number of iterations to perform

    Returns
    -------
    z : array-like, same size as ``y``
        Fitted baseline.

    References
    ----------
    .. [eilers-2005] https://www.researchgate.net/publication/228961729_Technical_Report_Baseline_Correction_with_Asymmetric_Least_Squares_Smoothing
    .. [so-als] http://stackoverflow.com/questions/29156532/python-baseline-correction-library

    """
    from scipy import sparse
    L = len(y)
    D = sparse.csc_matrix(np.diff(np.eye(L), 2))
    w = np.ones(L)
    for _ in range(niter):
        W = sparse.spdiags(w, 0, L, L)
        Z = W + lam * D.dot(D.transpose())
        z = sparse.linalg.spsolve(Z, w * y)
        w = p * (y > z) + (1 - p) * (y < z)
    return z


def baseline_als(x, y, lam=None, p=None, niter=10, return_baseline=False,
                 offset_correction=False):
    """Baseline Correction with Asymmetric Least Squares Smoothing.

    Parameters
    ----------
    x : array-like
        the sample time/number/position
    y : array-like
        the data series corresponding to ``x``
    lam : float
        the lambda parameter of the ALS method. This control how much the
        baseline can adapt to local changes. A higher value corresponds to a
        stiffer baseline
    p : float
        the asymmetry parameter of the ALS method. This controls the overall
        slope tolerated for the baseline. A higher value correspond to a
        higher possible slope

    Other Parameters
    ----------------
    niter : int
        The number of iterations to perform
    return_baseline : bool
        return the baseline?
    offset_correction : bool
        also correct for an offset to align with the running mean of the scan

    Returns
    -------
    y_subtracted : array-like, same size as ``y``
        The initial time series, subtracted from the trend
    baseline : array-like, same size as ``y``
        Fitted baseline. Only returned if return_baseline is ``True``

    Examples
    --------
    >>> x = np.arange(0, 10, 0.01)
    >>> y = np.zeros_like(x) + 10
    >>> ysub = baseline_als(x, y)
    >>> np.all(ysub < 0.001)
    True
    """

    if lam is None:
        lam = 1e11
    if p is None:
        p = 0.001

    z = _als(y, lam, p, niter=niter)

    ysub = y - z
    offset = 0
    if offset_correction:
        std = mad(ysub)
        good = np.abs(ysub) < 10 * std
        if len(x[good]) < 10:
            good = np.ones(len(x), dtype=bool)
            warnings.warn('Too few bins to perform baseline offset correction'
                          ' precisely. Beware of results')
        offset = offset_fit(x[good], ysub[good], 0)

    if return_baseline:
        return ysub - offset, z + offset
    else:
        return ysub - offset


def excess_variance(lc, normalization='fvar'):
    """Calculate the excess variance.

    Vaughan et al. 2003, MNRAS 345, 1271 give three measurements of source
    intrinsic variance: if a light curve has a total variance of :math:`S^2`,
    and each point has an error bar :math:`\sigma_{err}`, the *excess variance*
    is defined as

    .. math:: \sigma_{XS} = S^2 - \overline{\sigma_{err}}^2;

    the *normalized excess variance* is the excess variance divided by the
    square of the mean intensity:

    .. math:: \sigma_{NXS} = \dfrac{\sigma_{XS}}{\overline{x}^2};

    the *fractional mean square variability amplitude*, or
    :math:`F_{var}`, is finally defined as

    .. math:: F_{var} = \sqrt{\dfrac{\sigma_{XS}}{\overline{x}^2}}

    Parameters
    ----------
    lc : a :class:`Lightcurve` object
    normalization : str
        if ``fvar``, return the fractional mean square variability :math:`F_{var}`.
        If ``none``, return the unnormalized excess variance variance
        :math:`\sigma_{XS}`. If ``norm_xs``, return the normalized excess variance
        :math:`\sigma_{XS}`
    Returns
    -------
    var_xs : float
    var_xs_err : float
    """
    lc_mean_var = np.mean(lc.counts_err ** 2)
    lc_actual_var = np.var(lc.counts)
    var_xs = lc_actual_var - lc_mean_var
    mean_lc = np.mean(lc.counts)
    mean_ctvar = mean_lc ** 2
    var_nxs = var_xs / mean_lc ** 2

    fvar = np.sqrt(var_xs / mean_ctvar)

    N = len(lc.counts)
    var_nxs_err_A = np.sqrt(2 / N) * lc_mean_var / mean_lc ** 2
    var_nxs_err_B = np.sqrt(lc_mean_var / N) * 2 * fvar / mean_lc
    var_nxs_err = np.sqrt(var_nxs_err_A ** 2 + var_nxs_err_B ** 2)

    fvar_err = var_nxs_err / (2 * fvar)

    if normalization == 'fvar':
        return fvar, fvar_err
    elif normalization == 'norm_xs':
        return var_nxs, var_nxs_err
    elif normalization == 'none' or normalization is None:
        return var_xs, var_nxs_err * mean_lc ** 2


def create_window(N, window_type='uniform'):
    """A method to create window functions commonly used in signal processing.

    Windows supported are:
    Hamming, Hanning, uniform (rectangular window), triangular window,
    blackmann window among others.

    Parameters
    ----------
    N : int
        Total number of data points in window. If negative, abs is taken.
    window_type : {``uniform``, ``parzen``, ``hamming``, ``hanning``, ``triangular``,\
                 ``welch``, ``blackmann``, ``flat-top``}, optional, default ``uniform``
        Type of window to create.

    Returns
    -------
    window: numpy.ndarray
        Window function of length ``N``.
    """

    if not isinstance(N, int):
        raise TypeError('N (window length) must be an integer')

    windows = ['uniform', 'parzen', 'hamming', 'hanning', 'triangular',
               'welch', 'blackmann', 'flat-top']

    if not isinstance(window_type, string_types):
        raise TypeError('type of window must be specified as string!')

    window_type = window_type.lower()
    if window_type not in windows:
        raise ValueError(
            "Wrong window type specified or window function is not available")

    # Return empty array as window if N = 0
    if N == 0:
        return np.array([])

    window = None
    N = abs(N)

    # Window samples index
    n = np.arange(N)

    # Constants
    N_minus_1 = N - 1
    N_by_2 = np.int((np.floor((N_minus_1) / 2)))

    # Create Windows
    if window_type == 'uniform':
        window = np.ones(N)

    if window_type == 'parzen':
        N_parzen = np.int(np.ceil((N + 1) / 2))
        N2_plus_1 = np.int(np.floor((N_parzen / 2))) + 1

        window = np.zeros(N_parzen)
        windlag0 = np.arange(0, N2_plus_1) / (N_parzen - 1)
        windlag1 = 1 - np.arange(N2_plus_1, N_parzen) / (N_parzen - 1)
        window[:N2_plus_1] = 1 - (1 - windlag0) * windlag0 * windlag0 * 6
        window[N2_plus_1:] = windlag1 * windlag1 * windlag1 * 2
        lagindex = np.arange(N_parzen - 1, 0, -1)
        window = np.concatenate((window[lagindex], window))
        window = window[:N]

    if window_type == 'hamming':
        window = 0.54 - 0.46 * np.cos((2 * np.pi * n) / N_minus_1)

    if window_type == 'hanning':
        window = 0.5 * (1 - np.cos(2 * np.pi * n / N_minus_1))

    if window_type == 'triangular':
        window = 1 - np.abs((n - (N_by_2)) / N)

    if window_type == 'welch':
        N_minus_1_by_2 = N_minus_1 / 2
        window = 1 - np.square((n - N_minus_1_by_2) / N_minus_1_by_2)

    if window_type == 'blackmann':
        a0 = 0.42659
        a1 = 0.49656
        a2 = 0.076849
        window = a0 - a1 * np.cos((2 * np.pi * n) / N_minus_1) + a2 * np.cos(
            (4 * np.pi * n) / N_minus_1)

    if window_type == 'flat-top':
        a0 = 1
        a1 = 1.93
        a2 = 1.29
        a3 = 0.388
        a4 = 0.028
        window = a0 - a1 * np.cos((2 * np.pi * n) / N_minus_1) + \
                 a2 * np.cos((4 * np.pi * n) / N_minus_1) - \
                 a3 * np.cos((6 * np.pi * n) / N_minus_1) + \
                 a4 * np.cos((8 * np.pi * n) / N_minus_1)

    return window


def poisson_symmetrical_errors(counts):
    """Optimized version of frequentist symmetrical errors.

    Uses a lookup table in order to limit the calls to poisson_conf_interval

    Parameters
    ----------
    counts : iterable
        An array of Poisson-distributed numbers

    Returns
    -------
    err : numpy.ndarray
        An array of uncertainties associated with the Poisson counts in
        ``counts``

    Examples
    --------
    >>> from astropy.stats import poisson_conf_interval
    >>> counts = np.random.randint(0, 1000, 100)
    >>> # ---- Do it without the lookup table ----
    >>> err_low, err_high = poisson_conf_interval(np.asarray(counts),
    ...                 interval='frequentist-confidence', sigma=1)
    >>> err_low -= np.asarray(counts)
    >>> err_high -= np.asarray(counts)
    >>> err = (np.absolute(err_low) + np.absolute(err_high))/2.0
    >>> # Do it with this function
    >>> err_thisfun = poisson_symmetrical_errors(counts)
    >>> # Test that results are always the same
    >>> assert np.all(err_thisfun == err)
    """
    from astropy.stats import poisson_conf_interval
    counts_int = np.asarray(counts, dtype=np.int64)
    count_values = np.nonzero(np.bincount(counts_int))[0]
    err_low, err_high = \
        poisson_conf_interval(count_values,
                              interval='frequentist-confidence', sigma=1)
    # calculate approximately symmetric uncertainties
    err_low -= np.asarray(count_values)
    err_high -= np.asarray(count_values)
    err = (np.absolute(err_low) + np.absolute(err_high)) / 2.0

    idxs = np.searchsorted(count_values, counts_int)
    return err[idxs]


def standard_error(xs, mean):
    """
    Return the standard error of the mean (SEM) of an array of arrays.

    Parameters
    ----------
    xs : 2-d float array
        List of data point arrays.

    mean : 1-d float array
        Average of the data points.

    Returns
    -------
    standard_error : 1-d float array
        Standard error of the mean (SEM).

    """

    n_seg = len(xs)
    xs_diff_sq = np.subtract(xs, mean) ** 2
    standard_deviation = np.sum(xs_diff_sq, axis=0) / (n_seg - 1)
    error = np.sqrt(standard_deviation / n_seg)
    return error


def nearest_power_of_two(x):
    """
    Return a number which is nearest to `x` and is the integral power of two.

    Parameters
    ----------
    x : int, float

    Returns
    -------
    x_nearest : int
        Number closest to `x` and is the integral power of two.

    """
    x = int(x)
    x_lower = 1 if x == 0 else 2 ** (x - 2).bit_length()
    x_upper = 1 if x == 0 else 2 ** (x - 1).bit_length()
    x_nearest = x_lower if (x - x_lower) < (x_upper - x) else x_upper
    return x_nearest


def find_nearest(array, value):
    """
    Return the array value that is closest to the input value (Abigail Stevens:
    Thanks StackOverflow!)

    Parameters
    ----------
    array : np.array of ints or floats
        1-D array of numbers to search through. Should already be sorted
        from low values to high values.

    value : int or float
        The value you want to find the closest to in the array.

    Returns
    -------
    array[idx] : int or float
        The array value that is closest to the input value.

    idx : int
        The index of the array of the closest value.

    """
    idx = np.searchsorted(array, value, side="left")
    if idx == len(array) or np.fabs(value - array[idx - 1]) < \
            np.fabs(value - array[idx]):
        return array[idx - 1], idx - 1
    else:
        return array[idx], idx<|MERGE_RESOLUTION|>--- conflicted
+++ resolved
@@ -174,81 +174,6 @@
     if np.any(dx_new < dx_old):
         raise ValueError("New frequency resolution must be larger than "
                          "old frequency resolution.")
-
-<<<<<<< HEAD
-=======
-
-    # left and right bin edges
-    # assumes that the points given in `x` correspond to
-    # the left bin edges
-    xedges = np.hstack([x, x[-1]+np.diff(x)[-1]])
-
-    # new regularly binned resolution
-    xbin = np.arange(xedges[0], xedges[-1]+dx_old[-1], dx_new)
-
-    output, outputerr, step_size = [], [], []
-
-    for i in range(len(xbin)-1):
-        total = 0
-        total_err = 0
-
-        nn = 0
-
-        xmin = xbin[i]
-        xmax = xbin[i+1]
-        min_ind = xedges.searchsorted(xmin)
-        max_ind = xedges.searchsorted(xmax)
-
-        total += np.sum(y[min_ind:max_ind-1])
-        total_err += np.sum(yerr[min_ind:max_ind-1])
-        nn += len(y[min_ind:max_ind-1])
-
-        prev_dx = xedges[min_ind] - xedges[min_ind-1]
-        prev_frac = (xedges[min_ind] - xmin)/prev_dx
-        total += y[min_ind-1]*prev_frac
-        total_err += yerr[min_ind-1]*prev_frac
-        nn += prev_frac
-
-        dx_post = xedges[max_ind] - xedges[max_ind-1]
-        post_frac = (xmax-xedges[max_ind-1])/dx_post
-        total += y[max_ind-1]*post_frac
-        total_err += yerr[max_ind-1]*post_frac
-
-        nn += prev_frac
-
-        output.append(total)
-        outputerr.append(total_err)
-        step_size.append(nn)
-
-#    step_size = dx_new / dx_old
-#
-#    output = []
-#    outputerr = []
-#    for i in np.arange(0, y.shape[0], step_size):
-#        total = 0
-#        totalerr = 0
-#
-#        int_i = int(i)
-#        prev_frac = int_i + 1 - i
-#        prev_bin = int_i
-#        total += prev_frac * y[prev_bin]
-#        totalerr += prev_frac * (yerr[prev_bin] ** 2)
-#
-#        if i + step_size < len(x):
-#            # Fractional part of next bin:
-#            next_frac = i + step_size - int(i + step_size)
-#            next_bin = int(i + step_size)
-#            total += next_frac * y[next_bin]
-#            totalerr += next_frac * (yerr[next_bin] ** 2)
-#
-#        total += sum(y[int(i + 1):int(i + step_size)])
-#        totalerr += sum(yerr[int(i + 1):int(step_size)] ** 2)
-#        output.append(total)
-#        outputerr.append(np.sqrt(totalerr))
-#
-    output = np.asarray(output)
-    outputerr = np.asarray(outputerr)
->>>>>>> 48608f0c
 
     # left and right bin edges
     # assumes that the points given in `x` correspond to 
