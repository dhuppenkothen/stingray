--- conflicted
+++ resolved
@@ -108,7 +108,6 @@
 
     step_size = dx_new / dx_old
 
-<<<<<<< HEAD
     intervals = np.arange(0,y.shape[0], step_size)
 
     def wrapper(interval, pipe=None, index = 0):
@@ -144,32 +143,6 @@
     from stingray.parallel import execute_parallel, _execute_sequential, post_concat_arrays
     output, outputerr = execute_parallel(wrapper, [post_concat_arrays, post_concat_arrays], intervals, jit = False)
     
-=======
-    output = []
-    outputerr = []
-    for i in np.arange(0, y.shape[0], step_size):
-        total = 0
-        totalerr = 0
-
-        int_i = int(i)
-        prev_frac = int_i + 1 - i
-        prev_bin = int_i
-        total += prev_frac * y[prev_bin]
-        totalerr += prev_frac * (yerr[prev_bin] ** 2)
-
-        if i + step_size < len(x):
-            # Fractional part of next bin:
-            next_frac = i + step_size - int(i + step_size)
-            next_bin = int(i + step_size)
-            total += next_frac * y[next_bin]
-            totalerr += next_frac * (yerr[next_bin] ** 2)
-
-        total += sum(y[int(i + 1):int(i + step_size)])
-        totalerr += sum(yerr[int(i + 1):int(step_size)] ** 2)
-        output.append(total)
-        outputerr.append(np.sqrt(totalerr))
-
->>>>>>> 3cf84bd3
     output = np.asarray(output)
     outputerr = np.asarray(outputerr)
 
